/***************************************************************
 *
 * Copyright (C) 2023, Pelican Project, Morgridge Institute for Research
 *
 * Licensed under the Apache License, Version 2.0 (the "License"); you
 * may not use this file except in compliance with the License.  You may
 * obtain a copy of the License at
 *
 *    http://www.apache.org/licenses/LICENSE-2.0
 *
 * Unless required by applicable law or agreed to in writing, software
 * distributed under the License is distributed on an "AS IS" BASIS,
 * WITHOUT WARRANTIES OR CONDITIONS OF ANY KIND, either express or implied.
 * See the License for the specific language governing permissions and
 * limitations under the License.
 *
 ***************************************************************/

package director

import (
	"bytes"
	"context"
	"encoding/json"
	"fmt"
	"io"
	"net/http"
	"net/url"
	"strings"
	"sync"
	"time"

	"github.com/jellydator/ttlcache/v3"
	"github.com/lestrrat-go/jwx/v2/jwa"
	"github.com/lestrrat-go/jwx/v2/jwk"
	"github.com/lestrrat-go/jwx/v2/jwt"
	"github.com/pelicanplatform/pelican/common"
	"github.com/pkg/errors"
	log "github.com/sirupsen/logrus"

	"github.com/pelicanplatform/pelican/config"
	"github.com/pelicanplatform/pelican/param"
	"github.com/pelicanplatform/pelican/token_scopes"
	"github.com/pelicanplatform/pelican/utils"
)

type (
<<<<<<< HEAD
	OriginAdvertise struct {
		Name               string               `json:"name"`
		URL                string               `json:"url"`               // This is the url for origin's XRootD service and file transfer
		WebURL             string               `json:"web_url,omitempty"` // This is the url for origin's web engine and APIs
		Namespaces         []common.NamespaceAd `json:"namespaces"`
		EnableWrite        bool                 `json:"enablewrite"`
		EnableFallbackRead bool                 `json:"enable-fallback-read"` // True if the origin will allow direct client reads when no caches are available
=======
	OriginAdvertiseV2 struct {
		Name       string          `json:"name"`
		DataURL    string          `json:"data-url" binding:"required"`
		WebURL     string          `json:"web-url,omitempty"`
		Caps       Capabilities    `json:"capabilities"`
		Namespaces []NamespaceAdV2 `json:"namespaces"`
		Issuer     []TokenIssuer   `json:"token-issuer"`
	}

	OriginAdvertiseV1 struct {
		Name               string          `json:"name"`
		URL                string          `json:"url" binding:"required"` // This is the url for origin's XRootD service and file transfer
		WebURL             string          `json:"web_url,omitempty"`      // This is the url for origin's web engine and APIs
		Namespaces         []NamespaceAdV1 `json:"namespaces"`
		EnableWrite        bool            `json:"enablewrite"`
		EnableFallbackRead bool            `json:"enable-fallback-read"` // True if the origin will allow direct client reads when no caches are available
>>>>>>> bb3e0db5
	}

	checkStatusReq struct {
		Prefix string `json:"prefix"`
	}

	checkStatusRes struct {
		Approved bool `json:"approved"`
	}
)

// Create interface
// Add it to namespacekeys in place of jwk.cache
type NamespaceCache interface {
	Register(u string, options ...jwk.RegisterOption) error
	Get(ctx context.Context, u string) (jwk.Set, error)
}

var (
	namespaceKeys      = ttlcache.New[string, NamespaceCache](ttlcache.WithTTL[string, NamespaceCache](15 * time.Minute))
	namespaceKeysMutex = sync.RWMutex{}

	adminApprovalErr error
)

func checkNamespaceStatus(prefix string, registryWebUrlStr string) (bool, error) {
	registryUrl, err := url.Parse(registryWebUrlStr)
	if err != nil {
		return false, err
	}
	reqUrl := registryUrl.JoinPath("/api/v1.0/registry/checkNamespaceStatus")

	reqBody := checkStatusReq{Prefix: prefix}
	reqByte, err := json.Marshal(reqBody)
	if err != nil {
		return false, err
	}
	client := http.Client{Transport: config.GetTransport()}
	req, err := http.NewRequest("POST", reqUrl.String(), bytes.NewBuffer(reqByte))
	req.Header.Add("Content-Type", "application/json")
	if err != nil {
		return false, err
	}

	res, err := client.Do(req)
	if err != nil {
		return false, err
	}

	if res.StatusCode != 200 {
		if res.StatusCode == 404 {
			// This is when we hit a legacy OSDF registry (or Pelican registry <= 7.4.0) which doesn't have such endpoint
			log.Warningf("Request %q hit 404, either it's an OSDF registry or Pelican registry <= 7.4.0. Fallback to return true for approval status check", reqUrl.String())
			return true, nil
		} else {
			return false, errors.New(fmt.Sprintf("Server error with status code %d", res.StatusCode))
		}
	}

	resBody := checkStatusRes{}
	bodyByte, err := io.ReadAll(res.Body)
	if err != nil {
		return false, err
	}

	if err := json.Unmarshal(bodyByte, &resBody); err != nil {
		return false, err
	}

	return resBody.Approved, nil
}

// Given a token and a location in the namespace to advertise in,
// see if the entity is authorized to advertise an origin for the
// namespace
func VerifyAdvertiseToken(ctx context.Context, token, namespace string) (bool, error) {
	issuerUrl, err := GetNSIssuerURL(namespace)
	if err != nil {
		return false, err
	}

	keyLoc, err := GetJWKSURLFromIssuerURL(issuerUrl)
	if err != nil {
		return false, err
	}

	var ar NamespaceCache

	// defer statements are scoped to function, not lexical enclosure,
	// which is why we wrap these defer statements in anon funcs
	func() {
		namespaceKeysMutex.RLock()
		defer namespaceKeysMutex.RUnlock()
		item := namespaceKeys.Get(namespace)
		if item != nil {
			if !item.IsExpired() {
				ar = item.Value()
			}
		}
	}()
	regUrlStr := param.Federation_RegistryUrl.GetString()
	approved, err := checkNamespaceStatus(namespace, regUrlStr)
	if err != nil {
		return false, errors.Wrap(err, "Failed to check namespace approval status")
	}
	if !approved {
		adminApprovalErr = errors.New(namespace + " has not been approved by an administrator.")
		return false, adminApprovalErr
	}
	if ar == nil {
		ar = jwk.NewCache(ctx)
		client := &http.Client{Transport: config.GetTransport()}
		if err = ar.Register(keyLoc, jwk.WithMinRefreshInterval(15*time.Minute), jwk.WithHTTPClient(client)); err != nil {
			return false, err
		}
		namespaceKeysMutex.Lock()
		defer namespaceKeysMutex.Unlock()

		customTTL := param.Director_AdvertisementTTL.GetDuration()
		if customTTL == 0 {
			namespaceKeys.Set(namespace, ar, ttlcache.DefaultTTL)
		} else {
			namespaceKeys.Set(namespace, ar, customTTL)
		}

	}
	log.Debugln("Attempting to fetch keys from ", keyLoc)
	keyset, err := ar.Get(ctx, keyLoc)

	if err != nil {
		return false, err
	}

	tok, err := jwt.Parse([]byte(token), jwt.WithKeySet(keyset), jwt.WithValidate(true))
	if err != nil {
		return false, err
	}

	scope_any, present := tok.Get("scope")
	if !present {
		return false, errors.New("No scope is present; required to advertise to director")
	}
	scope, ok := scope_any.(string)
	if !ok {
		return false, errors.New("scope claim in token is not string-valued")
	}

	scopes := strings.Split(scope, " ")

	for _, scope := range scopes {
		if scope == token_scopes.Pelican_Advertise.String() {
			return true, nil
		}
	}
	return false, nil
}

// Verify that a token received is a valid token from director
func VerifyDirectorTestReportToken(strToken string) (bool, error) {
	directorURL := param.Federation_DirectorUrl.GetString()
	token, err := jwt.Parse([]byte(strToken), jwt.WithVerify(false))
	if err != nil {
		return false, err
	}

	if directorURL != token.Issuer() {
		return false, errors.Errorf("Token issuer is not a director")
	}

	key, err := utils.LoadDirectorPublicKey()
	if err != nil {
		return false, err
	}

	tok, err := jwt.Parse([]byte(strToken), jwt.WithKey(jwa.ES256, key), jwt.WithValidate(true))
	if err != nil {
		return false, err
	}

	scope_any, present := tok.Get("scope")
	if !present {
		return false, errors.New("No scope is present; required to advertise to director")
	}
	scope, ok := scope_any.(string)
	if !ok {
		return false, errors.New("scope claim in token is not string-valued")
	}

	scopes := strings.Split(scope, " ")

	for _, scope := range scopes {
		if scope == token_scopes.Pelican_DirectorTestReport.String() {
			return true, nil
		}
	}
	return false, nil
}

// For a given prefix, get the prefix's issuer URL, where we consider that the openid endpoint
// we use to look up a key location. Note that this is NOT the same as the issuer key -- to
// find that, follow openid-style discovery using the issuer URL as a base.
func GetNSIssuerURL(prefix string) (string, error) {
	if prefix == "" || !strings.HasPrefix(prefix, "/") {
		return "", errors.New(fmt.Sprintf("the prefix \"%s\" is invalid", prefix))
	}
	registryUrlStr := param.Federation_RegistryUrl.GetString()
	if registryUrlStr == "" {
		return "", errors.New("federation registry URL is not set and was not discovered")
	}
	registryUrl, err := url.Parse(registryUrlStr)
	if err != nil {
		return "", err
	}

	registryUrl.Path, err = url.JoinPath(registryUrl.Path, "api", "v1.0", "registry", prefix)

	if err != nil {
		return "", errors.Wrapf(err, "failed to construct openid-configuration lookup URL for prefix %s", prefix)
	}
	return registryUrl.String(), nil
}

// Given an issuer url, lookup the JWKS URL from the openid-configuration
// For example, if the issuer URL is https://registry.com:8446/api/v1.0/registry/test-namespace,
// this function will return the key indicated by the openid-configuration JSON hosted at
// https://registry.com:8446/api/v1.0/registry/test-namespace/.well-known/openid-configuration.
func GetJWKSURLFromIssuerURL(issuerUrl string) (string, error) {
	// Get/parse the openid-configuration JSON to lookup key location
	issOpenIDUrl, err := url.Parse(issuerUrl)
	if err != nil {
		return "", errors.Wrap(err, "failed to parse issuer URL")
	}
	issOpenIDUrl.Path, _ = url.JoinPath(issOpenIDUrl.Path, ".well-known", "openid-configuration")

	client := &http.Client{Transport: config.GetTransport()}
	openIDCfg, err := client.Get(issOpenIDUrl.String())
	if err != nil {
		return "", errors.Wrapf(err, "failed to lookup openid-configuration for issuer %s", issuerUrl)
	}
	defer openIDCfg.Body.Close()

	// If we hit an old registry, it may not have the openid-configuration. In that case, we fallback to the old
	// behavior of looking for the key directly at the issuer URL.
	if openIDCfg.StatusCode == http.StatusNotFound {
		oldKeyLoc, err := url.JoinPath(issuerUrl, ".well-known", "issuer.jwks")
		if err != nil {
			return "", errors.Wrapf(err, "failed to construct key lookup URL for issuer %s", issuerUrl)
		}
		return oldKeyLoc, nil
	}

	body, err := io.ReadAll(openIDCfg.Body)
	if err != nil {
		return "", errors.Wrapf(err, "failed to read response body from %s", issuerUrl)
	}

	var openIDCfgMap map[string]string
	err = json.Unmarshal(body, &openIDCfgMap)
	if err != nil {
		return "", errors.Wrapf(err, "failed to unmarshal openid-configuration for issuer %s", issuerUrl)
	}

	if keyLoc, ok := openIDCfgMap["jwks_uri"]; ok {
		return keyLoc, nil
	} else {
		return "", errors.New(fmt.Sprintf("no key found in openid-configuration for issuer %s", issuerUrl))
	}
}<|MERGE_RESOLUTION|>--- conflicted
+++ resolved
@@ -34,7 +34,6 @@
 	"github.com/lestrrat-go/jwx/v2/jwa"
 	"github.com/lestrrat-go/jwx/v2/jwk"
 	"github.com/lestrrat-go/jwx/v2/jwt"
-	"github.com/pelicanplatform/pelican/common"
 	"github.com/pkg/errors"
 	log "github.com/sirupsen/logrus"
 
@@ -45,34 +44,6 @@
 )
 
 type (
-<<<<<<< HEAD
-	OriginAdvertise struct {
-		Name               string               `json:"name"`
-		URL                string               `json:"url"`               // This is the url for origin's XRootD service and file transfer
-		WebURL             string               `json:"web_url,omitempty"` // This is the url for origin's web engine and APIs
-		Namespaces         []common.NamespaceAd `json:"namespaces"`
-		EnableWrite        bool                 `json:"enablewrite"`
-		EnableFallbackRead bool                 `json:"enable-fallback-read"` // True if the origin will allow direct client reads when no caches are available
-=======
-	OriginAdvertiseV2 struct {
-		Name       string          `json:"name"`
-		DataURL    string          `json:"data-url" binding:"required"`
-		WebURL     string          `json:"web-url,omitempty"`
-		Caps       Capabilities    `json:"capabilities"`
-		Namespaces []NamespaceAdV2 `json:"namespaces"`
-		Issuer     []TokenIssuer   `json:"token-issuer"`
-	}
-
-	OriginAdvertiseV1 struct {
-		Name               string          `json:"name"`
-		URL                string          `json:"url" binding:"required"` // This is the url for origin's XRootD service and file transfer
-		WebURL             string          `json:"web_url,omitempty"`      // This is the url for origin's web engine and APIs
-		Namespaces         []NamespaceAdV1 `json:"namespaces"`
-		EnableWrite        bool            `json:"enablewrite"`
-		EnableFallbackRead bool            `json:"enable-fallback-read"` // True if the origin will allow direct client reads when no caches are available
->>>>>>> bb3e0db5
-	}
-
 	checkStatusReq struct {
 		Prefix string `json:"prefix"`
 	}
