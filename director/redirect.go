--- conflicted
+++ resolved
@@ -31,11 +31,8 @@
 
 	"github.com/pelicanplatform/pelican/common"
 	"github.com/pelicanplatform/pelican/param"
-<<<<<<< HEAD
-=======
 	"github.com/pelicanplatform/pelican/token_scopes"
 	"github.com/pelicanplatform/pelican/utils"
->>>>>>> dbc90120
 	"golang.org/x/sync/errgroup"
 
 	"github.com/gin-gonic/gin"
@@ -65,22 +62,14 @@
 }
 
 var (
-<<<<<<< HEAD
 	minClientVersion, _  = version.NewVersion("7.0.0")
 	minOriginVersion, _  = version.NewVersion("7.0.0")
 	minCacheVersion, _   = version.NewVersion("7.3.0")
-	healthTestUtils      = make(map[ServerAd]*healthTestUtil)
+	healthTestUtils      = make(map[common.ServerAd]*healthTestUtil)
 	healthTestUtilsMutex = sync.RWMutex{}
-=======
-	minClientVersion, _        = version.NewVersion("7.0.0")
-	minOriginVersion, _        = version.NewVersion("7.0.0")
-	minCacheVersion, _         = version.NewVersion("7.3.0")
-	healthTestCancelFuncs      = make(map[common.ServerAd]context.CancelFunc)
-	healthTestCancelFuncsMutex = sync.RWMutex{}
 
 	originStatUtils      = make(map[url.URL]originStatUtil)
 	originStatUtilsMutex = sync.RWMutex{}
->>>>>>> dbc90120
 )
 
 // The endpoint for director Prometheus instance to discover Pelican servers
@@ -562,7 +551,7 @@
 	// has WebURL field AND it's not already been registered
 	healthTestUtilsMutex.Lock()
 	defer healthTestUtilsMutex.Unlock()
-	if sAd.Type == OriginType && adV2.WebURL != "" {
+	if sAd.Type == common.OriginType && adV2.WebURL != "" {
 		if existingUtil, ok := healthTestUtils[sAd]; ok {
 			// Existing registration
 			if existingUtil != nil {
