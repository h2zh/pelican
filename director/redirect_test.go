package director

import (
	"bytes"
	"context"
	"crypto/ecdsa"
	"crypto/elliptic"
	"crypto/rand"
	"encoding/json"
	"fmt"
	"io"
	"net/http"
	"net/http/httptest"
	"net/url"
	"path/filepath"
	"testing"
	"time"

	"github.com/gin-gonic/gin"
	"github.com/jellydator/ttlcache/v3"
	"github.com/lestrrat-go/jwx/v2/jwa"
	"github.com/lestrrat-go/jwx/v2/jwk"
	"github.com/lestrrat-go/jwx/v2/jwt"
	"github.com/pelicanplatform/pelican/common"
	"github.com/pelicanplatform/pelican/config"
	"github.com/pelicanplatform/pelican/test_utils"
	"github.com/pelicanplatform/pelican/token_scopes"
	"github.com/spf13/viper"
	"github.com/stretchr/testify/assert"
	"github.com/stretchr/testify/require"
)

type MockCache struct {
	GetFn      func(u string, kset *jwk.Set) (jwk.Set, error)
	RegisterFn func(*MockCache) error

	keyset jwk.Set
}

func (m *MockCache) Get(ctx context.Context, u string) (jwk.Set, error) {
	return m.GetFn(u, &m.keyset)
}

func (m *MockCache) Register(u string, options ...jwk.RegisterOption) error {
	m.keyset = jwk.NewSet()
	return m.RegisterFn(m)
}

<<<<<<< HEAD
func NamespaceAdContainsPath(ns []common.NamespaceAd, path string) bool {
=======
func NamespaceAdContainsPath(ns []NamespaceAdV2, path string) bool {
>>>>>>> bb3e0db5
	for _, v := range ns {
		if v.Path == path {
			return true
		}
	}
	return false
}

func TestDirectorRegistration(t *testing.T) {
	/*
	* Tests the RegisterOrigin endpoint. Specifically it creates a keypair and
	* corresponding token and invokes the registration endpoint, it then does
	* so again with an invalid token and confirms that the correct error is returned
	 */
	ctx, cancel, egrp := test_utils.TestContext(context.Background(), t)
	defer func() { require.NoError(t, egrp.Wait()) }()
	defer cancel()

	viper.Reset()

	// Mock registry server
	ts := httptest.NewServer(http.HandlerFunc(func(w http.ResponseWriter, req *http.Request) {
		if req.Method == "POST" && req.URL.Path == "/api/v1.0/registry/checkNamespaceStatus" {
			res := checkStatusRes{Approved: true}
			resByte, err := json.Marshal(res)
			if err != nil {
				w.WriteHeader(http.StatusInternalServerError)
				return
			}
			_, err = w.Write(resByte)
			if err != nil {
				w.WriteHeader(http.StatusInternalServerError)
				return
			}
			w.WriteHeader(http.StatusOK)
		} else {
			w.WriteHeader(http.StatusNotFound)
		}
	}))
	defer ts.Close()

	viper.Set("Federation.RegistryUrl", ts.URL)

	setupContext := func() (*gin.Context, *gin.Engine, *httptest.ResponseRecorder) {
		// Setup httptest recorder and context for the the unit test
		w := httptest.NewRecorder()
		c, r := gin.CreateTestContext(w)
		return c, r, w
	}

	generateToken := func() (jwk.Key, string, url.URL) {
		// Create a private key to use for the test
		privateKey, err := ecdsa.GenerateKey(elliptic.P521(), rand.Reader)
		assert.NoError(t, err, "Error generating private key")

		// Convert from raw ecdsa to jwk.Key
		pKey, err := jwk.FromRaw(privateKey)
		assert.NoError(t, err, "Unable to convert ecdsa.PrivateKey to jwk.Key")

		//Assign Key id to the private key
		err = jwk.AssignKeyID(pKey)
		assert.NoError(t, err, "Error assigning kid to private key")

		//Set an algorithm for the key
		err = pKey.Set(jwk.AlgorithmKey, jwa.ES256)
		assert.NoError(t, err, "Unable to set algorithm for pKey")

		issuerURL := url.URL{
			Scheme: "https",
			Path:   ts.URL,
		}

		// Create a token to be inserted
		tok, err := jwt.NewBuilder().
			Issuer(issuerURL.String()).
			Claim("scope", token_scopes.Pelican_Advertise.String()).
			Audience([]string{"director.test"}).
			Subject("origin").
			Build()
		assert.NoError(t, err, "Error creating token")

		signed, err := jwt.Sign(tok, jwt.WithKey(jwa.ES256, pKey))
		assert.NoError(t, err, "Error signing token")

		return pKey, string(signed), issuerURL
	}

	setupRequest := func(c *gin.Context, r *gin.Engine, bodyByt []byte, token string) {
		r.POST("/", func(gctx *gin.Context) { RegisterOrigin(ctx, gctx) })
		c.Request, _ = http.NewRequest(http.MethodPost, "/", bytes.NewBuffer(bodyByt))
		c.Request.Header.Set("Authorization", "Bearer "+token)
		c.Request.Header.Set("Content-Type", "application/json")
		// Hard code the current min version. When this test starts failing because of new stuff in the Director,
		// we'll know that means it's time to update the min version in redirect.go
		c.Request.Header.Set("User-Agent", "pelican-origin/7.0.0")
	}

	// Inject into the cache, using a mock cache to avoid dealing with
	// real namespaces
	setupMockCache := func(t *testing.T, publicKey jwk.Key) MockCache {
		return MockCache{
			GetFn: func(key string, keyset *jwk.Set) (jwk.Set, error) {
				expectedKey := ts.URL + "/api/v1.0/registry/foo/bar/.well-known/issuer.jwks"
				if key != expectedKey {
					t.Errorf("expecting: %q, got %q", expectedKey, key)
				}
				return *keyset, nil
			},
			RegisterFn: func(m *MockCache) error {
				err := jwk.Set.AddKey(m.keyset, publicKey)
				if err != nil {
					t.Error(err)
				}
				return nil
			},
		}
	}

	// Perform injections (ar.Register will create a jwk.keyset with the publickey in it)
	useMockCache := func(ar MockCache, issuerURL url.URL) {
		if err := ar.Register(issuerURL.String(), jwk.WithMinRefreshInterval(15*time.Minute)); err != nil {
			t.Errorf("this should never happen, should actually be impossible, including check for the linter")
		}
		namespaceKeysMutex.Lock()
		defer namespaceKeysMutex.Unlock()
		namespaceKeys.Set("/foo/bar", &ar, ttlcache.DefaultTTL)
	}

	teardown := func() {
		serverAdMutex.Lock()
		defer serverAdMutex.Unlock()
		serverAds.DeleteAll()
	}

	t.Run("valid-token-V1", func(t *testing.T) {
		c, r, w := setupContext()
		pKey, token, issuerURL := generateToken()
		publicKey, err := jwk.PublicKeyOf(pKey)
		assert.NoError(t, err, "Error creating public key from private key")

		ar := setupMockCache(t, publicKey)
		useMockCache(ar, issuerURL)

		isurl := url.URL{}
		isurl.Path = ts.URL

<<<<<<< HEAD
		ad := common.OriginAdvertise{Name: "test", URL: "https://or-url.org", Namespaces: []common.NamespaceAd{{Path: "/foo/bar", Issuer: isurl}}}
=======
		ad := OriginAdvertiseV1{Name: "test", URL: "https://or-url.org", Namespaces: []NamespaceAdV1{{Path: "/foo/bar", Issuer: isurl}}}

		jsonad, err := json.Marshal(ad)
		assert.NoError(t, err, "Error marshalling OriginAdvertise")

		setupRequest(c, r, jsonad, token)

		r.ServeHTTP(w, c.Request)

		// Check to see that the code exits with status code 200 after given it a good token
		assert.Equal(t, 200, w.Result().StatusCode, "Expected status code of 200")

		namaspaceADs := ListNamespacesFromOrigins()
		// If the origin was successfully registed at director, we should be able to find it in director's originAds
		assert.True(t, NamespaceAdContainsPath(namaspaceADs, "/foo/bar"), "Coudln't find namespace in the director cache.")
		teardown()
	})

	t.Run("valid-token-V2", func(t *testing.T) {
		c, r, w := setupContext()
		pKey, token, issuerURL := generateToken()
		publicKey, err := jwk.PublicKeyOf(pKey)
		assert.NoError(t, err, "Error creating public key from private key")

		ar := setupMockCache(t, publicKey)
		useMockCache(ar, issuerURL)

		isurl := url.URL{}
		isurl.Path = ts.URL

		ad := OriginAdvertiseV2{
			DataURL: "https://or-url.org",
			Name:    "test",
			Namespaces: []NamespaceAdV2{{
				Path:   "/foo/bar",
				Issuer: []TokenIssuer{{IssuerUrl: isurl}},
			}},
		}
>>>>>>> bb3e0db5

		jsonad, err := json.Marshal(ad)
		assert.NoError(t, err, "Error marshalling OriginAdvertise")

		setupRequest(c, r, jsonad, token)

		r.ServeHTTP(w, c.Request)

		// Check to see that the code exits with status code 200 after given it a good token
		assert.Equal(t, 200, w.Result().StatusCode, "Expected status code of 200")

		namaspaceADs := ListNamespacesFromOrigins()
		// If the origin was successfully registed at director, we should be able to find it in director's originAds
		assert.True(t, NamespaceAdContainsPath(namaspaceADs, "/foo/bar"), "Coudln't find namespace in the director cache.")
		teardown()
	})

	// Now repeat the above test, but with an invalid token
	t.Run("invalid-token-V1", func(t *testing.T) {
		c, r, w := setupContext()
		wrongPrivateKey, err := ecdsa.GenerateKey(elliptic.P521(), rand.Reader)
		assert.NoError(t, err, "Error creating another private key")
		_, token, issuerURL := generateToken()

		wrongPublicKey, err := jwk.PublicKeyOf(wrongPrivateKey)
		assert.NoError(t, err, "Error creating public key from private key")
		ar := setupMockCache(t, wrongPublicKey)
		useMockCache(ar, issuerURL)

		isurl := url.URL{}
		isurl.Path = ts.URL

<<<<<<< HEAD
		ad := common.OriginAdvertise{Name: "test", URL: "https://or-url.org", Namespaces: []common.NamespaceAd{{Path: "/foo/bar", Issuer: isurl}}}
=======
		ad := OriginAdvertiseV1{Name: "test", URL: "https://or-url.org", Namespaces: []NamespaceAdV1{{Path: "/foo/bar", Issuer: isurl}}}
>>>>>>> bb3e0db5

		jsonad, err := json.Marshal(ad)
		assert.NoError(t, err, "Error marshalling OriginAdvertise")

		setupRequest(c, r, jsonad, token)

		r.ServeHTTP(w, c.Request)

		assert.Equal(t, http.StatusForbidden, w.Result().StatusCode, "Expected failing status code of 403")
		body, _ := io.ReadAll(w.Result().Body)
		assert.Equal(t, `{"error":"Authorization token verification failed"}`, string(body), "Failure wasn't because token verification failed")

		namaspaceADs := ListNamespacesFromOrigins()
		assert.False(t, NamespaceAdContainsPath(namaspaceADs, "/foo/bar"), "Found namespace in the director cache even if the token validation failed.")
		teardown()
	})

	t.Run("invalid-token-V2", func(t *testing.T) {
		c, r, w := setupContext()
		wrongPrivateKey, err := ecdsa.GenerateKey(elliptic.P521(), rand.Reader)
		assert.NoError(t, err, "Error creating another private key")
		_, token, issuerURL := generateToken()

		wrongPublicKey, err := jwk.PublicKeyOf(wrongPrivateKey)
		assert.NoError(t, err, "Error creating public key from private key")
		ar := setupMockCache(t, wrongPublicKey)
		useMockCache(ar, issuerURL)

		isurl := url.URL{}
		isurl.Path = ts.URL

		ad := OriginAdvertiseV2{Name: "test", DataURL: "https://or-url.org", Namespaces: []NamespaceAdV2{{
			Path:   "/foo/bar",
			Issuer: []TokenIssuer{{IssuerUrl: isurl}},
		}}}

		jsonad, err := json.Marshal(ad)
		assert.NoError(t, err, "Error marshalling OriginAdvertise")

		setupRequest(c, r, jsonad, token)

		r.ServeHTTP(w, c.Request)

		assert.Equal(t, http.StatusForbidden, w.Result().StatusCode, "Expected failing status code of 403")
		body, _ := io.ReadAll(w.Result().Body)
		assert.Equal(t, `{"error":"Authorization token verification failed"}`, string(body), "Failure wasn't because token verification failed")

		namaspaceADs := ListNamespacesFromOrigins()
		assert.False(t, NamespaceAdContainsPath(namaspaceADs, "/foo/bar"), "Found namespace in the director cache even if the token validation failed.")
		teardown()
	})

	t.Run("valid-token-with-web-url-V1", func(t *testing.T) {
		c, r, w := setupContext()
		pKey, token, issuerURL := generateToken()
		publicKey, err := jwk.PublicKeyOf(pKey)
		assert.NoError(t, err, "Error creating public key from private key")
		ar := setupMockCache(t, publicKey)
		useMockCache(ar, issuerURL)

		isurl := url.URL{}
		isurl.Path = ts.URL

<<<<<<< HEAD
		ad := common.OriginAdvertise{WebURL: "https://localhost:8844", Namespaces: []common.NamespaceAd{{Path: "/foo/bar", Issuer: isurl}}}
=======
		ad := OriginAdvertiseV1{URL: "https://or-url.org", WebURL: "https://localhost:8844", Namespaces: []NamespaceAdV1{{Path: "/foo/bar", Issuer: isurl}}}

		jsonad, err := json.Marshal(ad)
		assert.NoError(t, err, "Error marshalling OriginAdvertise")

		setupRequest(c, r, jsonad, token)

		r.ServeHTTP(w, c.Request)

		assert.Equal(t, 200, w.Result().StatusCode, "Expected status code of 200")
		assert.Equal(t, 1, len(serverAds.Keys()), "Origin fail to register at serverAds")
		assert.Equal(t, "https://localhost:8844", serverAds.Keys()[0].WebURL.String(), "WebURL in serverAds does not match data in origin registration request")
		teardown()
	})

	t.Run("valid-token-with-web-url-V2", func(t *testing.T) {
		c, r, w := setupContext()
		pKey, token, issuerURL := generateToken()
		publicKey, err := jwk.PublicKeyOf(pKey)
		assert.NoError(t, err, "Error creating public key from private key")
		ar := setupMockCache(t, publicKey)
		useMockCache(ar, issuerURL)

		isurl := url.URL{}
		isurl.Path = ts.URL

		ad := OriginAdvertiseV2{DataURL: "https://or-url.org", WebURL: "https://localhost:8844", Namespaces: []NamespaceAdV2{{
			Path:   "/foo/bar",
			Issuer: []TokenIssuer{{IssuerUrl: isurl}},
		}}}
>>>>>>> bb3e0db5

		jsonad, err := json.Marshal(ad)
		assert.NoError(t, err, "Error marshalling OriginAdvertise")

		setupRequest(c, r, jsonad, token)

		r.ServeHTTP(w, c.Request)

		assert.Equal(t, 200, w.Result().StatusCode, "Expected status code of 200")
		assert.Equal(t, 1, len(serverAds.Keys()), "Origin fail to register at serverAds")
		assert.Equal(t, "https://localhost:8844", serverAds.Keys()[0].WebURL.String(), "WebURL in serverAds does not match data in origin registration request")
		teardown()
	})

	// We want to ensure backwards compatibility for WebURL
	t.Run("valid-token-without-web-url-V1", func(t *testing.T) {
		c, r, w := setupContext()
		pKey, token, issuerURL := generateToken()
		publicKey, err := jwk.PublicKeyOf(pKey)
		assert.NoError(t, err, "Error creating public key from private key")
		ar := setupMockCache(t, publicKey)
		useMockCache(ar, issuerURL)

		isurl := url.URL{}
		isurl.Path = ts.URL

		ad := OriginAdvertiseV1{URL: "https://or-url.org", Namespaces: []NamespaceAdV1{{Path: "/foo/bar", Issuer: isurl}}}

		jsonad, err := json.Marshal(ad)
		assert.NoError(t, err, "Error marshalling OriginAdvertise")

		setupRequest(c, r, jsonad, token)

		r.ServeHTTP(w, c.Request)

		assert.Equal(t, 200, w.Result().StatusCode, "Expected status code of 200")
		assert.Equal(t, 1, len(serverAds.Keys()), "Origin fail to register at serverAds")
		assert.Equal(t, "", serverAds.Keys()[0].WebURL.String(), "WebURL in serverAds isn't empty with no WebURL provided in registration")
		teardown()
	})

	t.Run("valid-token-without-web-url-V2", func(t *testing.T) {
		c, r, w := setupContext()
		pKey, token, issuerURL := generateToken()
		publicKey, err := jwk.PublicKeyOf(pKey)
		assert.NoError(t, err, "Error creating public key from private key")
		ar := setupMockCache(t, publicKey)
		useMockCache(ar, issuerURL)

		isurl := url.URL{}
		isurl.Path = ts.URL

<<<<<<< HEAD
		ad := common.OriginAdvertise{Namespaces: []common.NamespaceAd{{Path: "/foo/bar", Issuer: isurl}}}
=======
		ad := OriginAdvertiseV2{DataURL: "https://or-url.org", Namespaces: []NamespaceAdV2{{Path: "/foo/bar",
			Issuer: []TokenIssuer{{IssuerUrl: isurl}}}}}
>>>>>>> bb3e0db5

		jsonad, err := json.Marshal(ad)
		assert.NoError(t, err, "Error marshalling OriginAdvertise")

		setupRequest(c, r, jsonad, token)

		r.ServeHTTP(w, c.Request)

		assert.Equal(t, 200, w.Result().StatusCode, "Expected status code of 200")
		assert.Equal(t, 1, len(serverAds.Keys()), "Origin fail to register at serverAds")
		assert.Equal(t, "", serverAds.Keys()[0].WebURL.String(), "WebURL in serverAds isn't empty with no WebURL provided in registration")
		teardown()
	})
}

func TestGetAuthzEscaped(t *testing.T) {
	// Test passing a token via header with no bearer prefix
	req, err := http.NewRequest(http.MethodPost, "http://fake-server.com", bytes.NewBuffer([]byte("a body")))
	assert.NoError(t, err)
	req.Header.Set("Authorization", "tokenstring")
	escapedToken := getAuthzEscaped(req)
	assert.Equal(t, escapedToken, "tokenstring")

	// Test passing a token via query with no bearer prefix
	req, err = http.NewRequest(http.MethodPost, "http://fake-server.com/foo?authz=tokenstring", bytes.NewBuffer([]byte("a body")))
	assert.NoError(t, err)
	escapedToken = getAuthzEscaped(req)
	assert.Equal(t, escapedToken, "tokenstring")

	// Test passing the token via header with Bearer prefix
	req, err = http.NewRequest(http.MethodPost, "http://fake-server.com", bytes.NewBuffer([]byte("a body")))
	assert.NoError(t, err)
	req.Header.Set("Authorization", "Bearer tokenstring")
	escapedToken = getAuthzEscaped(req)
	assert.Equal(t, escapedToken, "tokenstring")

	// Test passing the token via URL with Bearer prefix and + encoded space
	req, err = http.NewRequest(http.MethodPost, "http://fake-server.com/foo?authz=Bearer+tokenstring", bytes.NewBuffer([]byte("a body")))
	assert.NoError(t, err)
	escapedToken = getAuthzEscaped(req)
	assert.Equal(t, escapedToken, "tokenstring")

	// Finally, the same test as before, but test with %20 encoded space
	req, err = http.NewRequest(http.MethodPost, "http://fake-server.com/foo?authz=Bearer%20tokenstring", bytes.NewBuffer([]byte("a body")))
	assert.NoError(t, err)
	escapedToken = getAuthzEscaped(req)
	assert.Equal(t, escapedToken, "tokenstring")
}

func TestDiscoverOriginCache(t *testing.T) {
	mockPelicanOriginServerAd := common.ServerAd{
		Name:    "1-test-origin-server",
		AuthURL: url.URL{},
		URL: url.URL{
			Scheme: "https",
			Host:   "fake-origin.org:8443",
		},
		WebURL: url.URL{
			Scheme: "https",
			Host:   "fake-origin.org:8444",
		},
		Type:      common.OriginType,
		Latitude:  123.05,
		Longitude: 456.78,
	}

	mockTopoOriginServerAd := common.ServerAd{
		Name:    "test-topology-origin-server",
		AuthURL: url.URL{},
		URL: url.URL{
			Scheme: "https",
			Host:   "fake-topology-origin.org:8443",
		},
		Type:      common.OriginType,
		Latitude:  123.05,
		Longitude: 456.78,
	}

	mockCacheServerAd := common.ServerAd{
		Name:    "2-test-cache-server",
		AuthURL: url.URL{},
		URL: url.URL{
			Scheme: "https",
			Host:   "fake-cache.org:8443",
		},
		WebURL: url.URL{
			Scheme: "https",
			Host:   "fake-cache.org:8444",
		},
		Type:      common.CacheType,
		Latitude:  45.67,
		Longitude: 123.05,
	}

<<<<<<< HEAD
	mockNamespaceAd := common.NamespaceAd{
		RequireToken:  true,
		Path:          "/foo/bar/",
		Issuer:        url.URL{},
		MaxScopeDepth: 1,
		Strategy:      "",
		BasePath:      "",
		VaultServer:   "",
=======
	mockNamespaceAd := NamespaceAdV2{
		PublicRead: false,
		Path:       "/foo/bar/",
		Issuer: []TokenIssuer{{
			BasePaths: []string{""},
			IssuerUrl: url.URL{},
		}},
>>>>>>> bb3e0db5
	}

	mockDirectorUrl := "https://fake-director.org:8888"

	ctx, cancel, egrp := test_utils.TestContext(context.Background(), t)
	defer func() { require.NoError(t, egrp.Wait()) }()
	defer cancel()

	viper.Reset()
	// Direcor SD will only be used for director's Prometheus scraper to get available origins,
	// so the token issuer is issentially the director server itself
	// There's no need to rely on Federation.DirectorUrl as token issuer in this case
	viper.Set("Server.ExternalWebUrl", mockDirectorUrl)

	tDir := t.TempDir()
	kfile := filepath.Join(tDir, "testKey")
	viper.Set("IssuerKey", kfile)

	config.InitConfig()
	err := config.InitServer(ctx, config.DirectorType)
	require.NoError(t, err)

	// Generate a private key to use for the test
	_, err = config.GetIssuerPublicJWKS()
	assert.NoError(t, err, "Error generating private key")
	// Get private key
	privateKey, err := config.GetIssuerPrivateJWK()
	assert.NoError(t, err, "Error loading private key")

	// Batch set up different tokens
	setupToken := func(wrongIssuer string) []byte {
		issuerURL, err := url.Parse(mockDirectorUrl)
		assert.NoError(t, err, "Error parsing director's URL")
		tokenIssuerString := ""
		if wrongIssuer != "" {
			tokenIssuerString = wrongIssuer
		} else {
			tokenIssuerString = issuerURL.String()
		}

		tok, err := jwt.NewBuilder().
			Issuer(tokenIssuerString).
			Claim("scope", token_scopes.Pelican_DirectorServiceDiscovery).
			Audience([]string{"director.test"}).
			Subject("director").
			Expiration(time.Now().Add(time.Hour)).
			Build()
		assert.NoError(t, err, "Error creating token")

		err = jwk.AssignKeyID(privateKey)
		assert.NoError(t, err, "Error assigning key id")

		// Sign token with previously created private key
		signed, err := jwt.Sign(tok, jwt.WithKey(jwa.ES256, privateKey))
		assert.NoError(t, err, "Error signing token")
		return signed
	}

	areSlicesEqualIgnoreOrder := func(slice1, slice2 []PromDiscoveryItem) bool {
		if len(slice1) != len(slice2) {
			return false
		}

		counts := make(map[string]int)

		for _, item := range slice1 {
			bytes, err := json.Marshal(item)
			require.NoError(t, err)
			counts[string(bytes)]++
		}

		for _, item := range slice2 {
			bytes, err := json.Marshal(item)
			require.NoError(t, err)
			counts[string(bytes)]--
			if counts[string(bytes)] < 0 {
				return false
			}
		}

		return true
	}

	r := gin.Default()
	r.GET("/test", DiscoverOriginCache)

	t.Run("no-token-should-give-401", func(t *testing.T) {
		req, err := http.NewRequest(http.MethodGet, "/test", nil)
		if err != nil {
			t.Fatalf("Could not make a GET request: %v", err)
		}

		w := httptest.NewRecorder()
		r.ServeHTTP(w, req)

		assert.Equal(t, 401, w.Code)
		assert.Equal(t, `{"error":"Invalid token for accessing director's sevice discovery"}`, w.Body.String())
	})
	t.Run("token-present-with-wrong-issuer-should-give-401", func(t *testing.T) {
		req, err := http.NewRequest(http.MethodGet, "/test", nil)
		if err != nil {
			t.Fatalf("Could not make a GET request: %v", err)
		}

		req.Header.Set("Authorization", "Bearer "+string(setupToken("https://wrong-issuer.org")))

		w := httptest.NewRecorder()
		r.ServeHTTP(w, req)

		assert.Equal(t, 401, w.Code)
		assert.Equal(t, `{"error":"Invalid token for accessing director's sevice discovery"}`, w.Body.String())
	})
	t.Run("token-present-valid-should-give-200-and-empty-array", func(t *testing.T) {
		req, err := http.NewRequest(http.MethodGet, "/test", nil)
		if err != nil {
			t.Fatalf("Could not make a GET request: %v", err)
		}

		req.Header.Set("Authorization", "Bearer "+string(setupToken("")))

		w := httptest.NewRecorder()
		r.ServeHTTP(w, req)

		assert.Equal(t, 200, w.Code)
		assert.Equal(t, `[]`, w.Body.String())
	})
	t.Run("response-should-match-serverAds", func(t *testing.T) {
		req, err := http.NewRequest(http.MethodGet, "/test", nil)
		if err != nil {
			t.Fatalf("Could not make a GET request: %v", err)
		}

		func() {
			serverAdMutex.Lock()
			defer serverAdMutex.Unlock()
			serverAds.DeleteAll()
<<<<<<< HEAD
			serverAds.Set(mockPelicanOriginServerAd, []common.NamespaceAd{mockNamespaceAd}, ttlcache.DefaultTTL)
			// Server fetched from topology should not be present in SD response
			serverAds.Set(mockTopoOriginServerAd, []common.NamespaceAd{mockNamespaceAd}, ttlcache.DefaultTTL)
			serverAds.Set(mockCacheServerAd, []common.NamespaceAd{mockNamespaceAd}, ttlcache.DefaultTTL)
=======
			serverAds.Set(mockPelicanOriginServerAd, []NamespaceAdV2{mockNamespaceAd}, ttlcache.DefaultTTL)
			// Server fetched from topology should not be present in SD response
			serverAds.Set(mockTopoOriginServerAd, []NamespaceAdV2{mockNamespaceAd}, ttlcache.DefaultTTL)
			serverAds.Set(mockCacheServerAd, []NamespaceAdV2{mockNamespaceAd}, ttlcache.DefaultTTL)
>>>>>>> bb3e0db5
		}()

		expectedRes := []PromDiscoveryItem{{
			Targets: []string{mockCacheServerAd.WebURL.Hostname() + ":" + mockCacheServerAd.WebURL.Port()},
			Labels: map[string]string{
				"server_type":     string(mockCacheServerAd.Type),
				"server_name":     mockCacheServerAd.Name,
				"server_auth_url": mockCacheServerAd.AuthURL.String(),
				"server_url":      mockCacheServerAd.URL.String(),
				"server_web_url":  mockCacheServerAd.WebURL.String(),
				"server_lat":      fmt.Sprintf("%.4f", mockCacheServerAd.Latitude),
				"server_long":     fmt.Sprintf("%.4f", mockCacheServerAd.Longitude),
			},
		}, {
			Targets: []string{mockPelicanOriginServerAd.WebURL.Hostname() + ":" + mockPelicanOriginServerAd.WebURL.Port()},
			Labels: map[string]string{
				"server_type":     string(mockPelicanOriginServerAd.Type),
				"server_name":     mockPelicanOriginServerAd.Name,
				"server_auth_url": mockPelicanOriginServerAd.AuthURL.String(),
				"server_url":      mockPelicanOriginServerAd.URL.String(),
				"server_web_url":  mockPelicanOriginServerAd.WebURL.String(),
				"server_lat":      fmt.Sprintf("%.4f", mockPelicanOriginServerAd.Latitude),
				"server_long":     fmt.Sprintf("%.4f", mockPelicanOriginServerAd.Longitude),
			},
		}}

		req.Header.Set("Authorization", "Bearer "+string(setupToken("")))

		w := httptest.NewRecorder()
		r.ServeHTTP(w, req)

		require.Equal(t, 200, w.Code)

		var resMarshalled []PromDiscoveryItem
		err = json.Unmarshal(w.Body.Bytes(), &resMarshalled)
		require.NoError(t, err, "Error unmarshall response to json")

		assert.True(t, areSlicesEqualIgnoreOrder(expectedRes, resMarshalled))
	})

	t.Run("no-duplicated-origins", func(t *testing.T) {
		req, err := http.NewRequest(http.MethodGet, "/test", nil)
		if err != nil {
			t.Fatalf("Could not make a GET request: %v", err)
		}

		func() {
			serverAdMutex.Lock()
			defer serverAdMutex.Unlock()
			serverAds.DeleteAll()
			// Add multiple same serverAds
<<<<<<< HEAD
			serverAds.Set(mockPelicanOriginServerAd, []common.NamespaceAd{mockNamespaceAd}, ttlcache.DefaultTTL)
			serverAds.Set(mockPelicanOriginServerAd, []common.NamespaceAd{mockNamespaceAd}, ttlcache.DefaultTTL)
			serverAds.Set(mockPelicanOriginServerAd, []common.NamespaceAd{mockNamespaceAd}, ttlcache.DefaultTTL)
			// Server fetched from topology should not be present in SD response
			serverAds.Set(mockTopoOriginServerAd, []common.NamespaceAd{mockNamespaceAd}, ttlcache.DefaultTTL)
=======
			serverAds.Set(mockPelicanOriginServerAd, []NamespaceAdV2{mockNamespaceAd}, ttlcache.DefaultTTL)
			serverAds.Set(mockPelicanOriginServerAd, []NamespaceAdV2{mockNamespaceAd}, ttlcache.DefaultTTL)
			serverAds.Set(mockPelicanOriginServerAd, []NamespaceAdV2{mockNamespaceAd}, ttlcache.DefaultTTL)
			// Server fetched from topology should not be present in SD response
			serverAds.Set(mockTopoOriginServerAd, []NamespaceAdV2{mockNamespaceAd}, ttlcache.DefaultTTL)
>>>>>>> bb3e0db5
		}()

		expectedRes := []PromDiscoveryItem{{
			Targets: []string{mockPelicanOriginServerAd.WebURL.Hostname() + ":" + mockPelicanOriginServerAd.WebURL.Port()},
			Labels: map[string]string{
				"server_type":     string(mockPelicanOriginServerAd.Type),
				"server_name":     mockPelicanOriginServerAd.Name,
				"server_auth_url": mockPelicanOriginServerAd.AuthURL.String(),
				"server_url":      mockPelicanOriginServerAd.URL.String(),
				"server_web_url":  mockPelicanOriginServerAd.WebURL.String(),
				"server_lat":      fmt.Sprintf("%.4f", mockPelicanOriginServerAd.Latitude),
				"server_long":     fmt.Sprintf("%.4f", mockPelicanOriginServerAd.Longitude),
			},
		}}

		resStr, err := json.Marshal(expectedRes)
		assert.NoError(t, err, "Could not marshal json response")

		req.Header.Set("Authorization", "Bearer "+string(setupToken("")))

		w := httptest.NewRecorder()
		r.ServeHTTP(w, req)

		assert.Equal(t, 200, w.Code)
		assert.Equal(t, string(resStr), w.Body.String(), "Reponse doesn't match expected")
	})
}

func TestRedirects(t *testing.T) {
	// Check that the checkkHostnameRedirects uses the pre-configured hostnames to redirect
	// requests that come in at the default paths, but not if the request is made
	// specifically for an object or a cache via the API.
	t.Run("redirect-check-hostnames", func(t *testing.T) {
		// Note that we don't test here for the case when hostname redirects is turned off
		// because the checkHostnameRedirects function should be unreachable via ShortcutMiddleware
		// in that case, ie if we call this function and the incoming hostname matches, we should do
		// the redirect specified
		viper.Set("Director.OriginResponseHostnames", []string{"origin-hostname.com"})
		viper.Set("Director.CacheResponseHostnames", []string{"cache-hostname.com"})

		// base path with origin-redirect hostname, should redirect to origin
		c, _ := gin.CreateTestContext(httptest.NewRecorder())
		req := httptest.NewRequest("GET", "/foo/bar", nil)
		c.Request = req
		checkHostnameRedirects(c, "origin-hostname.com")
		expectedPath := "/api/v1.0/director/origin/foo/bar"
		assert.Equal(t, expectedPath, c.Request.URL.Path)

		// base path with cache-redirect hostname, should redirect to cache
		req = httptest.NewRequest("GET", "/foo/bar", nil)
		c.Request = req
		checkHostnameRedirects(c, "cache-hostname.com")
		expectedPath = "/api/v1.0/director/object/foo/bar"
		assert.Equal(t, expectedPath, c.Request.URL.Path)

		// API path that should ALWAYS redirect to an origin
		req = httptest.NewRequest("GET", "/api/v1.0/director/origin/foo/bar", nil)
		c.Request = req
		// Tell it cache, but it shouldn't switch what it redirects to
		checkHostnameRedirects(c, "cache-hostname.com")
		expectedPath = "/api/v1.0/director/origin/foo/bar"
		assert.Equal(t, expectedPath, c.Request.URL.Path)

		// API path that should ALWAYS redirect to a cache
		req = httptest.NewRequest("GET", "/api/v1.0/director/object/foo/bar", nil)
		c.Request = req
		// Tell it origin, but it shouldn't switch what it redirects to
		checkHostnameRedirects(c, "origin-hostname.com")
		expectedPath = "/api/v1.0/director/object/foo/bar"
		assert.Equal(t, expectedPath, c.Request.URL.Path)

		viper.Reset()
	})

	t.Run("redirect-middleware", func(t *testing.T) {
		// First test that two API endpoints are functioning properly
		c, _ := gin.CreateTestContext(httptest.NewRecorder())
		req := httptest.NewRequest("GET", "/api/v1.0/director/origin/foo/bar", nil)
		c.Request = req

		// test both APIs when in cache mode
		ShortcutMiddleware("cache")(c)
		expectedPath := "/api/v1.0/director/origin/foo/bar"
		assert.Equal(t, expectedPath, c.Request.URL.Path)

		req = httptest.NewRequest("GET", "/api/v1.0/director/object/foo/bar", nil)
		c.Request = req
		ShortcutMiddleware("cache")(c)
		expectedPath = "/api/v1.0/director/object/foo/bar"
		assert.Equal(t, expectedPath, c.Request.URL.Path)

		// test both APIs when in origin mode
		req = httptest.NewRequest("GET", "/api/v1.0/director/origin/foo/bar", nil)
		c.Request = req
		ShortcutMiddleware("origin")(c)
		expectedPath = "/api/v1.0/director/origin/foo/bar"
		assert.Equal(t, expectedPath, c.Request.URL.Path)

		req = httptest.NewRequest("GET", "/api/v1.0/director/object/foo/bar", nil)
		c.Request = req
		ShortcutMiddleware("origin")(c)
		expectedPath = "/api/v1.0/director/object/foo/bar"
		assert.Equal(t, expectedPath, c.Request.URL.Path)

		// Test the base paths
		// test that we get an origin at the base path when in origin mode
		req = httptest.NewRequest("GET", "/foo/bar", nil)
		c.Request = req
		ShortcutMiddleware("origin")(c)
		expectedPath = "/api/v1.0/director/origin/foo/bar"
		assert.Equal(t, expectedPath, c.Request.URL.Path)

		// test that we get a cache at the base path when in cache mode
		req = httptest.NewRequest("GET", "/api/v1.0/director/object/foo/bar", nil)
		c.Request = req
		ShortcutMiddleware("cache")(c)
		expectedPath = "/api/v1.0/director/object/foo/bar"
		assert.Equal(t, expectedPath, c.Request.URL.Path)

		// test a PUT request always goes to the origin endpoint
		req = httptest.NewRequest("PUT", "/foo/bar", nil)
		c.Request = req
		ShortcutMiddleware("cache")(c)
		expectedPath = "/api/v1.0/director/origin/foo/bar"
		assert.Equal(t, expectedPath, c.Request.URL.Path)

		// Host-aware tests
		// Test that we can turn on host-aware redirects and get one appropriate redirect from each
		// type of header (as we've already tested that hostname redirects function)

		// Host header
		viper.Set("Director.OriginResponseHostnames", []string{"origin-hostname.com"})
		viper.Set("Director.HostAwareRedirects", true)
		req = httptest.NewRequest("GET", "/foo/bar", nil)
		c.Request = req
		c.Request.Header.Set("Host", "origin-hostname.com")
		ShortcutMiddleware("cache")(c)
		expectedPath = "/api/v1.0/director/origin/foo/bar"
		assert.Equal(t, expectedPath, c.Request.URL.Path)

		// X-Forwarded-Host header
		req = httptest.NewRequest("GET", "/foo/bar", nil)
		c.Request = req
		c.Request.Header.Set("X-Forwarded-Host", "origin-hostname.com")
		ShortcutMiddleware("cache")(c)
		expectedPath = "/api/v1.0/director/origin/foo/bar"
		assert.Equal(t, expectedPath, c.Request.URL.Path)

		viper.Reset()
	})
}<|MERGE_RESOLUTION|>--- conflicted
+++ resolved
@@ -46,11 +46,7 @@
 	return m.RegisterFn(m)
 }
 
-<<<<<<< HEAD
-func NamespaceAdContainsPath(ns []common.NamespaceAd, path string) bool {
-=======
-func NamespaceAdContainsPath(ns []NamespaceAdV2, path string) bool {
->>>>>>> bb3e0db5
+func NamespaceAdContainsPath(ns []common.NamespaceAdV2, path string) bool {
 	for _, v := range ns {
 		if v.Path == path {
 			return true
@@ -197,10 +193,7 @@
 		isurl := url.URL{}
 		isurl.Path = ts.URL
 
-<<<<<<< HEAD
-		ad := common.OriginAdvertise{Name: "test", URL: "https://or-url.org", Namespaces: []common.NamespaceAd{{Path: "/foo/bar", Issuer: isurl}}}
-=======
-		ad := OriginAdvertiseV1{Name: "test", URL: "https://or-url.org", Namespaces: []NamespaceAdV1{{Path: "/foo/bar", Issuer: isurl}}}
+		ad := common.OriginAdvertiseV1{Name: "test", URL: "https://or-url.org", Namespaces: []common.NamespaceAdV1{{Path: "/foo/bar", Issuer: isurl}}}
 
 		jsonad, err := json.Marshal(ad)
 		assert.NoError(t, err, "Error marshalling OriginAdvertise")
@@ -230,15 +223,14 @@
 		isurl := url.URL{}
 		isurl.Path = ts.URL
 
-		ad := OriginAdvertiseV2{
+		ad := common.OriginAdvertiseV2{
 			DataURL: "https://or-url.org",
 			Name:    "test",
-			Namespaces: []NamespaceAdV2{{
+			Namespaces: []common.NamespaceAdV2{{
 				Path:   "/foo/bar",
-				Issuer: []TokenIssuer{{IssuerUrl: isurl}},
+				Issuer: []common.TokenIssuer{{IssuerUrl: isurl}},
 			}},
 		}
->>>>>>> bb3e0db5
 
 		jsonad, err := json.Marshal(ad)
 		assert.NoError(t, err, "Error marshalling OriginAdvertise")
@@ -271,11 +263,7 @@
 		isurl := url.URL{}
 		isurl.Path = ts.URL
 
-<<<<<<< HEAD
-		ad := common.OriginAdvertise{Name: "test", URL: "https://or-url.org", Namespaces: []common.NamespaceAd{{Path: "/foo/bar", Issuer: isurl}}}
-=======
-		ad := OriginAdvertiseV1{Name: "test", URL: "https://or-url.org", Namespaces: []NamespaceAdV1{{Path: "/foo/bar", Issuer: isurl}}}
->>>>>>> bb3e0db5
+		ad := common.OriginAdvertiseV1{Name: "test", URL: "https://or-url.org", Namespaces: []common.NamespaceAdV1{{Path: "/foo/bar", Issuer: isurl}}}
 
 		jsonad, err := json.Marshal(ad)
 		assert.NoError(t, err, "Error marshalling OriginAdvertise")
@@ -307,9 +295,9 @@
 		isurl := url.URL{}
 		isurl.Path = ts.URL
 
-		ad := OriginAdvertiseV2{Name: "test", DataURL: "https://or-url.org", Namespaces: []NamespaceAdV2{{
+		ad := common.OriginAdvertiseV2{Name: "test", DataURL: "https://or-url.org", Namespaces: []common.NamespaceAdV2{{
 			Path:   "/foo/bar",
-			Issuer: []TokenIssuer{{IssuerUrl: isurl}},
+			Issuer: []common.TokenIssuer{{IssuerUrl: isurl}},
 		}}}
 
 		jsonad, err := json.Marshal(ad)
@@ -339,10 +327,7 @@
 		isurl := url.URL{}
 		isurl.Path = ts.URL
 
-<<<<<<< HEAD
-		ad := common.OriginAdvertise{WebURL: "https://localhost:8844", Namespaces: []common.NamespaceAd{{Path: "/foo/bar", Issuer: isurl}}}
-=======
-		ad := OriginAdvertiseV1{URL: "https://or-url.org", WebURL: "https://localhost:8844", Namespaces: []NamespaceAdV1{{Path: "/foo/bar", Issuer: isurl}}}
+		ad := common.OriginAdvertiseV1{URL: "https://or-url.org", WebURL: "https://localhost:8844", Namespaces: []common.NamespaceAdV1{{Path: "/foo/bar", Issuer: isurl}}}
 
 		jsonad, err := json.Marshal(ad)
 		assert.NoError(t, err, "Error marshalling OriginAdvertise")
@@ -368,11 +353,10 @@
 		isurl := url.URL{}
 		isurl.Path = ts.URL
 
-		ad := OriginAdvertiseV2{DataURL: "https://or-url.org", WebURL: "https://localhost:8844", Namespaces: []NamespaceAdV2{{
+		ad := common.OriginAdvertiseV2{DataURL: "https://or-url.org", WebURL: "https://localhost:8844", Namespaces: []common.NamespaceAdV2{{
 			Path:   "/foo/bar",
-			Issuer: []TokenIssuer{{IssuerUrl: isurl}},
+			Issuer: []common.TokenIssuer{{IssuerUrl: isurl}},
 		}}}
->>>>>>> bb3e0db5
 
 		jsonad, err := json.Marshal(ad)
 		assert.NoError(t, err, "Error marshalling OriginAdvertise")
@@ -399,7 +383,7 @@
 		isurl := url.URL{}
 		isurl.Path = ts.URL
 
-		ad := OriginAdvertiseV1{URL: "https://or-url.org", Namespaces: []NamespaceAdV1{{Path: "/foo/bar", Issuer: isurl}}}
+		ad := common.OriginAdvertiseV1{URL: "https://or-url.org", Namespaces: []common.NamespaceAdV1{{Path: "/foo/bar", Issuer: isurl}}}
 
 		jsonad, err := json.Marshal(ad)
 		assert.NoError(t, err, "Error marshalling OriginAdvertise")
@@ -425,12 +409,8 @@
 		isurl := url.URL{}
 		isurl.Path = ts.URL
 
-<<<<<<< HEAD
-		ad := common.OriginAdvertise{Namespaces: []common.NamespaceAd{{Path: "/foo/bar", Issuer: isurl}}}
-=======
-		ad := OriginAdvertiseV2{DataURL: "https://or-url.org", Namespaces: []NamespaceAdV2{{Path: "/foo/bar",
-			Issuer: []TokenIssuer{{IssuerUrl: isurl}}}}}
->>>>>>> bb3e0db5
+		ad := common.OriginAdvertiseV2{DataURL: "https://or-url.org", Namespaces: []common.NamespaceAdV2{{Path: "/foo/bar",
+			Issuer: []common.TokenIssuer{{IssuerUrl: isurl}}}}}
 
 		jsonad, err := json.Marshal(ad)
 		assert.NoError(t, err, "Error marshalling OriginAdvertise")
@@ -525,24 +505,13 @@
 		Longitude: 123.05,
 	}
 
-<<<<<<< HEAD
-	mockNamespaceAd := common.NamespaceAd{
-		RequireToken:  true,
-		Path:          "/foo/bar/",
-		Issuer:        url.URL{},
-		MaxScopeDepth: 1,
-		Strategy:      "",
-		BasePath:      "",
-		VaultServer:   "",
-=======
-	mockNamespaceAd := NamespaceAdV2{
+	mockNamespaceAd := common.NamespaceAdV2{
 		PublicRead: false,
 		Path:       "/foo/bar/",
-		Issuer: []TokenIssuer{{
+		Issuer: []common.TokenIssuer{{
 			BasePaths: []string{""},
 			IssuerUrl: url.URL{},
 		}},
->>>>>>> bb3e0db5
 	}
 
 	mockDirectorUrl := "https://fake-director.org:8888"
@@ -679,17 +648,10 @@
 			serverAdMutex.Lock()
 			defer serverAdMutex.Unlock()
 			serverAds.DeleteAll()
-<<<<<<< HEAD
-			serverAds.Set(mockPelicanOriginServerAd, []common.NamespaceAd{mockNamespaceAd}, ttlcache.DefaultTTL)
+			serverAds.Set(mockPelicanOriginServerAd, []common.NamespaceAdV2{mockNamespaceAd}, ttlcache.DefaultTTL)
 			// Server fetched from topology should not be present in SD response
-			serverAds.Set(mockTopoOriginServerAd, []common.NamespaceAd{mockNamespaceAd}, ttlcache.DefaultTTL)
-			serverAds.Set(mockCacheServerAd, []common.NamespaceAd{mockNamespaceAd}, ttlcache.DefaultTTL)
-=======
-			serverAds.Set(mockPelicanOriginServerAd, []NamespaceAdV2{mockNamespaceAd}, ttlcache.DefaultTTL)
-			// Server fetched from topology should not be present in SD response
-			serverAds.Set(mockTopoOriginServerAd, []NamespaceAdV2{mockNamespaceAd}, ttlcache.DefaultTTL)
-			serverAds.Set(mockCacheServerAd, []NamespaceAdV2{mockNamespaceAd}, ttlcache.DefaultTTL)
->>>>>>> bb3e0db5
+			serverAds.Set(mockTopoOriginServerAd, []common.NamespaceAdV2{mockNamespaceAd}, ttlcache.DefaultTTL)
+			serverAds.Set(mockCacheServerAd, []common.NamespaceAdV2{mockNamespaceAd}, ttlcache.DefaultTTL)
 		}()
 
 		expectedRes := []PromDiscoveryItem{{
@@ -741,19 +703,11 @@
 			defer serverAdMutex.Unlock()
 			serverAds.DeleteAll()
 			// Add multiple same serverAds
-<<<<<<< HEAD
-			serverAds.Set(mockPelicanOriginServerAd, []common.NamespaceAd{mockNamespaceAd}, ttlcache.DefaultTTL)
-			serverAds.Set(mockPelicanOriginServerAd, []common.NamespaceAd{mockNamespaceAd}, ttlcache.DefaultTTL)
-			serverAds.Set(mockPelicanOriginServerAd, []common.NamespaceAd{mockNamespaceAd}, ttlcache.DefaultTTL)
+			serverAds.Set(mockPelicanOriginServerAd, []common.NamespaceAdV2{mockNamespaceAd}, ttlcache.DefaultTTL)
+			serverAds.Set(mockPelicanOriginServerAd, []common.NamespaceAdV2{mockNamespaceAd}, ttlcache.DefaultTTL)
+			serverAds.Set(mockPelicanOriginServerAd, []common.NamespaceAdV2{mockNamespaceAd}, ttlcache.DefaultTTL)
 			// Server fetched from topology should not be present in SD response
-			serverAds.Set(mockTopoOriginServerAd, []common.NamespaceAd{mockNamespaceAd}, ttlcache.DefaultTTL)
-=======
-			serverAds.Set(mockPelicanOriginServerAd, []NamespaceAdV2{mockNamespaceAd}, ttlcache.DefaultTTL)
-			serverAds.Set(mockPelicanOriginServerAd, []NamespaceAdV2{mockNamespaceAd}, ttlcache.DefaultTTL)
-			serverAds.Set(mockPelicanOriginServerAd, []NamespaceAdV2{mockNamespaceAd}, ttlcache.DefaultTTL)
-			// Server fetched from topology should not be present in SD response
-			serverAds.Set(mockTopoOriginServerAd, []NamespaceAdV2{mockNamespaceAd}, ttlcache.DefaultTTL)
->>>>>>> bb3e0db5
+			serverAds.Set(mockTopoOriginServerAd, []common.NamespaceAdV2{mockNamespaceAd}, ttlcache.DefaultTTL)
 		}()
 
 		expectedRes := []PromDiscoveryItem{{
