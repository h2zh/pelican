--- conflicted
+++ resolved
@@ -581,15 +581,10 @@
 			for _, obj := range qr.Objects {
 				serverHost := obj.URL.Host
 				for _, oAd := range originAds {
-<<<<<<< HEAD
 					// TODO: have a UNIQUE id for each server
 					// Also check AuthURL in case we retried on the AuthURL for some servers
 					if oAd.URL.Host == serverHost || oAd.AuthURL.Host == serverHost {
 						availableAds = append(availableAds, oAd)
-=======
-					if oAd.URL.Host == serverHost || oAd.AuthURL.Host == serverHost {
-						availableOriginAds = append(availableOriginAds, oAd)
->>>>>>> d5e6c0ff
 					}
 				}
 			}
