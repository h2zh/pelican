/***************************************************************
 *
 * Copyright (C) 2023, Pelican Project, Morgridge Institute for Research
 *
 * Licensed under the Apache License, Version 2.0 (the "License"); you
 * may not use this file except in compliance with the License.  You may
 * obtain a copy of the License at
 *
 *    http://www.apache.org/licenses/LICENSE-2.0
 *
 * Unless required by applicable law or agreed to in writing, software
 * distributed under the License is distributed on an "AS IS" BASIS,
 * WITHOUT WARRANTIES OR CONDITIONS OF ANY KIND, either express or implied.
 * See the License for the specific language governing permissions and
 * limitations under the License.
 *
 ***************************************************************/

package director

import (
	"errors"
	"fmt"
	"net"
	"net/netip"
	"path"
	"strings"
	"sync"
	"time"

	"github.com/jellydator/ttlcache/v3"
	"github.com/pelicanplatform/pelican/common"
	"github.com/pelicanplatform/pelican/param"
	log "github.com/sirupsen/logrus"
)

<<<<<<< HEAD
type (
	TokenIssuer struct {
		BasePaths       []string `json:"base-paths"`
		RestrictedPaths []string `json:"restricted-paths"`
		IssuerUrl       url.URL  `json:"issuer"`
	}

	TokenGen struct {
		Strategy         StrategyType `json:"strategy"`
		VaultServer      string       `json:"vault-server"`
		MaxScopeDepth    uint         `json:"max-scope-depth"`
		CredentialIssuer url.URL      `json:"issuer"`
	}

	Capabilities struct {
		PublicRead   bool
		Read         bool
		Write        bool
		Listing      bool
		FallBackRead bool
	}

	NamespaceAdV2 struct {
		PublicRead bool
		Caps       Capabilities  // Namespace capabilities should be considered independently of the origin’s capabilities.
		Path       string        `json:"path"`
		Generation []TokenGen    `json:"token-generation"`
		Issuer     []TokenIssuer `json:"token-issuer"`
	}

	NamespaceAdV1 struct {
		RequireToken  bool         `json:"requireToken"`
		Path          string       `json:"path"`
		Issuer        url.URL      `json:"url"`
		MaxScopeDepth uint         `json:"maxScopeDepth"`
		Strategy      StrategyType `json:"strategy"`
		BasePath      string       `json:"basePath"`
		VaultServer   string       `json:"vaultServer"`
		DirlistHost   string       `json:"dirlisthost"`
	}

	ServerAd struct {
		Name               string
		AuthURL            url.URL
		BrokerURL          *url.URL // The URL of the broker service to use for this host.
		URL                url.URL  // This is server's XRootD URL for file transfer
		WebURL             url.URL  // This is server's Web interface and API
		Type               ServerType
		Latitude           float64
		Longitude          float64
		EnableWrite        bool
		EnableFallbackRead bool // True if reads from the origin are permitted when no cache is available
	}

	ServerType   string
	StrategyType string
)

const (
	CacheType  ServerType = "Cache"
	OriginType ServerType = "Origin"
)

const (
	OAuthStrategy StrategyType = "OAuth2"
	VaultStrategy StrategyType = "Vault"
)

=======
>>>>>>> cbb057c3
var (
	serverAds     = ttlcache.New[common.ServerAd, []common.NamespaceAdV2](ttlcache.WithTTL[common.ServerAd, []common.NamespaceAdV2](15 * time.Minute))
	serverAdMutex = sync.RWMutex{}
)

func RecordAd(ad common.ServerAd, namespaceAds *[]common.NamespaceAdV2) {
	if err := UpdateLatLong(&ad); err != nil {
		log.Debugln("Failed to lookup GeoIP coordinates for host", ad.URL.Host)
	}
	serverAdMutex.Lock()
	defer serverAdMutex.Unlock()

	customTTL := param.Director_AdvertisementTTL.GetDuration()
	if customTTL == 0 {
		serverAds.Set(ad, *namespaceAds, ttlcache.DefaultTTL)
	} else {
		serverAds.Set(ad, *namespaceAds, customTTL)
	}
}

func UpdateLatLong(ad *common.ServerAd) error {
	if ad == nil {
		return errors.New("Cannot provide a nil ad to UpdateLatLong")
	}
	hostname := strings.Split(ad.URL.Host, ":")[0]
	ip, err := net.LookupIP(hostname)
	if err != nil {
		return err
	}
	if len(ip) == 0 {
		return fmt.Errorf("Unable to find an IP address for hostname %s", hostname)
	}
	addr, ok := netip.AddrFromSlice(ip[0])
	if !ok {
		return errors.New("Failed to create address object from IP")
	}
	lat, long, err := GetLatLong(addr)
	if err != nil {
		return err
	}
	ad.Latitude = lat
	ad.Longitude = long
	return nil
}

func matchesPrefix(reqPath string, namespaceAds []common.NamespaceAdV2) *common.NamespaceAdV2 {
	var best *common.NamespaceAdV2

	for _, namespace := range namespaceAds {
		serverPath := namespace.Path
		if strings.Compare(serverPath, reqPath) == 0 {
			return &namespace
		}

		// Some namespaces in Topology already have the trailing /, some don't
		// Perhaps this should be standardized, but in case it isn't we need to
		// handle it throughout this function. Note that reqPath already has the
		// tail from being called by GetAdsForPath
		if serverPath[len(serverPath)-1:] != "/" {
			serverPath += "/"
		}

		// The assignment of best doesn't account for the trailing / that we need to consider
		// Account for that by setting up a tmpBest string that adds the / if needed
		var tmpBest string
		if best != nil {
			tmpBest = best.Path
			if tmpBest[len(tmpBest)-1:] != "/" {
				tmpBest += "/"
			}
		}

		// Make the len comparison with tmpBest, because serverPath is one char longer now
		if strings.HasPrefix(reqPath, serverPath) && len(serverPath) > len(tmpBest) {
			if best == nil {
				best = new(common.NamespaceAdV2)
			}
			*best = namespace
		}
	}
	return best
}

func GetAdsForPath(reqPath string) (originNamespace common.NamespaceAdV2, originAds []common.ServerAd, cacheAds []common.ServerAd) {
	serverAdMutex.RLock()
	defer serverAdMutex.RUnlock()

	// Clean the path, but re-append a trailing / to deal with some namespaces
	// from topo that have a trailing /
	reqPath = path.Clean(reqPath)
	reqPath += "/"

	// Iterate through all of the server ads. For each "item", the key
	// is the server ad itself (either cache or origin), and the value
	// is a slice of namespace prefixes are supported by that server
	var best *common.NamespaceAdV2
	for _, item := range serverAds.Items() {
		if item == nil {
			continue
		}
		serverAd := item.Key()
		if serverAd.Type == common.OriginType {
			if ns := matchesPrefix(reqPath, item.Value()); ns != nil {
				if best == nil || len(ns.Path) > len(best.Path) {
					best = ns
					// If anything was previously set by a namespace that constituted a shorter
					// prefix, we overwrite that here because we found a better ns. We also clear
					// the other slice of server ads, because we know those aren't good anymore
					originAds = append(originAds[:0], serverAd)
					cacheAds = []common.ServerAd{}
				} else if ns.Path == best.Path {
					originAds = append(originAds, serverAd)
				}
			}
			continue
		} else if serverAd.Type == common.CacheType {
			if ns := matchesPrefix(reqPath, item.Value()); ns != nil {
				if best == nil || len(ns.Path) > len(best.Path) {
					best = ns
					cacheAds = append(cacheAds[:0], serverAd)
					originAds = []common.ServerAd{}
				} else if ns.Path == best.Path {
					cacheAds = append(cacheAds, serverAd)
				}
			}
		}
	}

	if best != nil {
		originNamespace = *best
	}
	return
}<|MERGE_RESOLUTION|>--- conflicted
+++ resolved
@@ -34,77 +34,6 @@
 	log "github.com/sirupsen/logrus"
 )
 
-<<<<<<< HEAD
-type (
-	TokenIssuer struct {
-		BasePaths       []string `json:"base-paths"`
-		RestrictedPaths []string `json:"restricted-paths"`
-		IssuerUrl       url.URL  `json:"issuer"`
-	}
-
-	TokenGen struct {
-		Strategy         StrategyType `json:"strategy"`
-		VaultServer      string       `json:"vault-server"`
-		MaxScopeDepth    uint         `json:"max-scope-depth"`
-		CredentialIssuer url.URL      `json:"issuer"`
-	}
-
-	Capabilities struct {
-		PublicRead   bool
-		Read         bool
-		Write        bool
-		Listing      bool
-		FallBackRead bool
-	}
-
-	NamespaceAdV2 struct {
-		PublicRead bool
-		Caps       Capabilities  // Namespace capabilities should be considered independently of the origin’s capabilities.
-		Path       string        `json:"path"`
-		Generation []TokenGen    `json:"token-generation"`
-		Issuer     []TokenIssuer `json:"token-issuer"`
-	}
-
-	NamespaceAdV1 struct {
-		RequireToken  bool         `json:"requireToken"`
-		Path          string       `json:"path"`
-		Issuer        url.URL      `json:"url"`
-		MaxScopeDepth uint         `json:"maxScopeDepth"`
-		Strategy      StrategyType `json:"strategy"`
-		BasePath      string       `json:"basePath"`
-		VaultServer   string       `json:"vaultServer"`
-		DirlistHost   string       `json:"dirlisthost"`
-	}
-
-	ServerAd struct {
-		Name               string
-		AuthURL            url.URL
-		BrokerURL          *url.URL // The URL of the broker service to use for this host.
-		URL                url.URL  // This is server's XRootD URL for file transfer
-		WebURL             url.URL  // This is server's Web interface and API
-		Type               ServerType
-		Latitude           float64
-		Longitude          float64
-		EnableWrite        bool
-		EnableFallbackRead bool // True if reads from the origin are permitted when no cache is available
-	}
-
-	ServerType   string
-	StrategyType string
-)
-
-const (
-	CacheType  ServerType = "Cache"
-	OriginType ServerType = "Origin"
-)
-
-const (
-	OAuthStrategy StrategyType = "OAuth2"
-	VaultStrategy StrategyType = "Vault"
-)
-
-=======
->>>>>>> cbb057c3
 var (
 	serverAds     = ttlcache.New[common.ServerAd, []common.NamespaceAdV2](ttlcache.WithTTL[common.ServerAd, []common.NamespaceAdV2](15 * time.Minute))
 	serverAdMutex = sync.RWMutex{}
