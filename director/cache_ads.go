/***************************************************************
 *
 * Copyright (C) 2024, Pelican Project, Morgridge Institute for Research
 *
 * Licensed under the Apache License, Version 2.0 (the "License"); you
 * may not use this file except in compliance with the License.  You may
 * obtain a copy of the License at
 *
 *    http://www.apache.org/licenses/LICENSE-2.0
 *
 * Unless required by applicable law or agreed to in writing, software
 * distributed under the License is distributed on an "AS IS" BASIS,
 * WITHOUT WARRANTIES OR CONDITIONS OF ANY KIND, either express or implied.
 * See the License for the specific language governing permissions and
 * limitations under the License.
 *
 ***************************************************************/

package director

import (
	"fmt"
	"net"
	"net/netip"
	"path"
	"strings"
	"sync"
	"time"

	"github.com/jellydator/ttlcache/v3"
	"github.com/pkg/errors"
	log "github.com/sirupsen/logrus"

	"github.com/pelicanplatform/pelican/param"
	"github.com/pelicanplatform/pelican/server_structs"
)

type filterType string

const (
	permFiltered filterType = "permFiltered" // Read from Director.FilteredServers
	tempFiltered filterType = "tempFiltered" // Filtered by web UI
	tempAllowed  filterType = "tempAllowed"  // Read from Director.FilteredServers but mutated by web UI
)

var (
	// The in-memory cache of xrootd server advertisement, with the key being ServerAd.URL.String()
	serverAds            = ttlcache.New(ttlcache.WithTTL[string, *server_structs.Advertisement](15 * time.Minute))
	filteredServers      = map[string]filterType{} // The map holds servers that are disabled, with the key being the ServerAd.Name
	filteredServersMutex = sync.RWMutex{}
)

func recordAd(sAd server_structs.ServerAd, namespaceAds *[]server_structs.NamespaceAdV2) {
	if err := updateLatLong(&sAd); err != nil {
		log.Debugln("Failed to lookup GeoIP coordinates for host", sAd.URL.Host)
	}

	if sAd.URL.String() == "" {
		log.Errorf("The URL of the serverAd %#v is empty. Cannot set the TTL cache.", sAd)
		return
	}
<<<<<<< HEAD
	if serverAds.Has(sAd.URL.String()) {
		ext := serverAds.Get(sAd.URL.String())
		sAd.IOLoad = ext.Value().IOLoad // we copy the value from the existing serverAD to be consistent
=======
	// Since servers from topology always use http, while servers from Pelican always use https
	// we want to ignore the scheme difference when checking duplicates (only consider hostname:port)
	rawURL := ad.URL.String() // could be http (topology) or https (Pelican or some topology ones)
	httpURL := ad.URL.String()
	httpsURL := ad.URL.String()
	if strings.HasPrefix(rawURL, "https") {
		httpURL = "http" + strings.TrimPrefix(rawURL, "https")
	}
	if strings.HasPrefix(rawURL, "http://") {
		httpsURL = "https://" + strings.TrimPrefix(rawURL, "http://")
	}

	existing := serverAds.Get(httpURL)
	if existing == nil {
		existing = serverAds.Get(httpsURL)
	}
	if existing == nil {
		existing = serverAds.Get(rawURL)
	}

	// There's an existing ad in the cache
	if existing != nil {
		if ad.FromTopology && !existing.Value().FromTopology {
			// if the incoming is from topology but the existing is from Pelican
			log.Debugf("The ServerAd generated from topology with name %s and URL %s was ignored because there's already a Pelican ad for this server", ad.Name, ad.URL.String())
			return
		}
		if !ad.FromTopology && existing.Value().FromTopology {
			// Pelican server will overwrite topology one. We leave a message to let admin know
			log.Debugf("The existing ServerAd generated from topology with name %s and URL %s is replaced by the Pelican server with name %s", existing.Value().Name, existing.Value().URL.String(), ad.Name)
			serverAds.Delete(existing.Value().URL.String())
		}
	}

	customTTL := param.Director_AdvertisementTTL.GetDuration()
	if customTTL == 0 {
		serverAds.Set(ad.URL.String(), &server_structs.Advertisement{ServerAd: ad, NamespaceAds: *namespaceAds}, ttlcache.DefaultTTL)
	} else {
		serverAds.Set(ad.URL.String(), &server_structs.Advertisement{ServerAd: ad, NamespaceAds: *namespaceAds}, customTTL)
>>>>>>> 81427cae
	}
	ad := server_structs.Advertisement{ServerAd: sAd, NamespaceAds: *namespaceAds}

	customTTL := param.Director_AdvertisementTTL.GetDuration()

	// FIXME: with the new ttl key (using server URL), if the server from topology has the same serverURL as the Pelican server, then there will be overwritting conflicts
	serverAds.Set(sAd.URL.String(), &ad, customTTL) // if customTTL == 0, TTL will fall back to default TTL
}

func updateLatLong(ad *server_structs.ServerAd) error {
	if ad == nil {
		return errors.New("Cannot provide a nil ad to UpdateLatLong")
	}
	hostname := strings.Split(ad.URL.Host, ":")[0]
	ip, err := net.LookupIP(hostname)
	if err != nil {
		return err
	}
	if len(ip) == 0 {
		return fmt.Errorf("Unable to find an IP address for hostname %s", hostname)
	}
	addr, ok := netip.AddrFromSlice(ip[0])
	if !ok {
		return errors.New("Failed to create address object from IP")
	}
	lat, long, err := getLatLong(addr)
	if err != nil {
		return err
	}
	ad.Latitude = lat
	ad.Longitude = long
	return nil
}

func matchesPrefix(reqPath string, namespaceAds []server_structs.NamespaceAdV2) *server_structs.NamespaceAdV2 {
	var best *server_structs.NamespaceAdV2

	for _, namespace := range namespaceAds {
		serverPath := namespace.Path
		if strings.Compare(serverPath, reqPath) == 0 {
			return &namespace
		}

		// Some namespaces in Topology already have the trailing /, some don't
		// Perhaps this should be standardized, but in case it isn't we need to
		// handle it throughout this function. Note that reqPath already has the
		// tail from being called by GetAdsForPath
		if serverPath[len(serverPath)-1:] != "/" {
			serverPath += "/"
		}

		// The assignment of best doesn't account for the trailing / that we need to consider
		// Account for that by setting up a tmpBest string that adds the / if needed
		var tmpBest string
		if best != nil {
			tmpBest = best.Path
			if tmpBest[len(tmpBest)-1:] != "/" {
				tmpBest += "/"
			}
		}

		// Make the len comparison with tmpBest, because serverPath is one char longer now
		if strings.HasPrefix(reqPath, serverPath) && len(serverPath) > len(tmpBest) {
			if best == nil {
				best = new(server_structs.NamespaceAdV2)
			}
			*best = namespace
		}
	}
	return best
}

func getAdsForPath(reqPath string) (originNamespace server_structs.NamespaceAdV2, originAds []server_structs.ServerAd, cacheAds []server_structs.ServerAd) {
	skippedServers := []server_structs.ServerAd{}

	// Clean the path, but re-append a trailing / to deal with some namespaces
	// from topo that have a trailing /
	reqPath = path.Clean(reqPath)
	reqPath += "/"

	// Iterate through all of the server ads. For each "item", the key
	// is the server ad itself (either cache or origin), and the value
	// is a slice of namespace prefixes are supported by that server
	var best *server_structs.NamespaceAdV2
	ads := []*server_structs.Advertisement{}
	for _, item := range serverAds.Items() {
		ads = append(ads, item.Value())
	}
	sortedAds := sortServerAdsByTopo(ads)
	for _, ad := range sortedAds {
		if filtered, ft := checkFilter(ad.Name); filtered {
			log.Debugf("Skipping %s server %s as it's in the filtered server list with type %s", ad.Type, ad.Name, ft)
			continue
		}
		if ns := matchesPrefix(reqPath, ad.NamespaceAds); ns != nil {
			if best == nil || len(ns.Path) > len(best.Path) {
				best = ns
				// If anything was previously set by a namespace that constituted a shorter
				// prefix, we overwrite that here because we found a better ns. We also clear
				// the other slice of server ads, because we know those aren't good anymore
				if ad.Type == server_structs.OriginType {
					originAds = []server_structs.ServerAd{ad.ServerAd}
					cacheAds = []server_structs.ServerAd{}
				} else if ad.Type == server_structs.CacheType {
					originAds = []server_structs.ServerAd{}
					cacheAds = []server_structs.ServerAd{ad.ServerAd}
				}
			} else if ns.Path == best.Path {
				// If the current is from Pelican but the best is from topology
				// then replace the topology best by Pelican best
				if !ns.FromTopology && best.FromTopology {
					best = ns
				}
				// We treat serverAds differently from namespace
				if ad.Type == server_structs.OriginType {
					// For origin, if there's no origin in the list yet, and there's a matched one from topology, then add it
					// However, if the first one is from Topology but the second matched one is from Pelican, replace it (repeat this process)
					if len(originAds) == 0 {
						originAds = append(originAds, ad.ServerAd)
					} else {
						if originAds[len(originAds)-1].FromTopology == ad.FromTopology {
							originAds = append(originAds, ad.ServerAd)
						} else if !ad.FromTopology {
							// Incoming ad is from Pelican and current last item in originAd is from Topology:
							// clear originAds and put Pelican server in
							skippedServers = append(skippedServers, originAds...)
							originAds = []server_structs.ServerAd{ad.ServerAd}
						} else {
							// Incoming ad is from Topology but current last item in originAd is from Pelican: skip
							skippedServers = append(skippedServers, ad.ServerAd)
							continue
						}
					}
				} else if ad.Type == server_structs.CacheType {
					// For caches, we allow both server from Topology and Pelican to serve the same namespace
					cacheAds = append(cacheAds, ad.ServerAd)
				}
			}
		}
	}

	if best != nil {
		originNamespace = *best
	}
	if len(skippedServers) > 0 {
		log.Debugf(
			"getAdsForPath: The following matched servers from OSDF topology are skipped for the request path %s: %s",
			reqPath,
			server_structs.ServerAdsToServerNameURL(skippedServers),
		)
	}
	return
}<|MERGE_RESOLUTION|>--- conflicted
+++ resolved
@@ -59,16 +59,11 @@
 		log.Errorf("The URL of the serverAd %#v is empty. Cannot set the TTL cache.", sAd)
 		return
 	}
-<<<<<<< HEAD
-	if serverAds.Has(sAd.URL.String()) {
-		ext := serverAds.Get(sAd.URL.String())
-		sAd.IOLoad = ext.Value().IOLoad // we copy the value from the existing serverAD to be consistent
-=======
 	// Since servers from topology always use http, while servers from Pelican always use https
 	// we want to ignore the scheme difference when checking duplicates (only consider hostname:port)
-	rawURL := ad.URL.String() // could be http (topology) or https (Pelican or some topology ones)
-	httpURL := ad.URL.String()
-	httpsURL := ad.URL.String()
+	rawURL := sAd.URL.String() // could be http (topology) or https (Pelican or some topology ones)
+	httpURL := sAd.URL.String()
+	httpsURL := sAd.URL.String()
 	if strings.HasPrefix(rawURL, "https") {
 		httpURL = "http" + strings.TrimPrefix(rawURL, "https")
 	}
@@ -86,30 +81,25 @@
 
 	// There's an existing ad in the cache
 	if existing != nil {
-		if ad.FromTopology && !existing.Value().FromTopology {
+		if sAd.FromTopology && !existing.Value().FromTopology {
 			// if the incoming is from topology but the existing is from Pelican
-			log.Debugf("The ServerAd generated from topology with name %s and URL %s was ignored because there's already a Pelican ad for this server", ad.Name, ad.URL.String())
+			log.Debugf("The ServerAd generated from topology with name %s and URL %s was ignored because there's already a Pelican ad for this server", sAd.Name, sAd.URL.String())
 			return
 		}
-		if !ad.FromTopology && existing.Value().FromTopology {
+		if !sAd.FromTopology && existing.Value().FromTopology {
 			// Pelican server will overwrite topology one. We leave a message to let admin know
-			log.Debugf("The existing ServerAd generated from topology with name %s and URL %s is replaced by the Pelican server with name %s", existing.Value().Name, existing.Value().URL.String(), ad.Name)
+			log.Debugf("The existing ServerAd generated from topology with name %s and URL %s is replaced by the Pelican server with name %s", existing.Value().Name, existing.Value().URL.String(), sAd.Name)
 			serverAds.Delete(existing.Value().URL.String())
 		}
-	}
+		if !sAd.FromTopology && !existing.Value().FromTopology { // Only copy the IO Load value for Pelican server
+			sAd.IOLoad = existing.Value().IOLoad // we copy the value from the existing serverAD to be consistent11
+		}
+	}
+
+	ad := server_structs.Advertisement{ServerAd: sAd, NamespaceAds: *namespaceAds}
 
 	customTTL := param.Director_AdvertisementTTL.GetDuration()
-	if customTTL == 0 {
-		serverAds.Set(ad.URL.String(), &server_structs.Advertisement{ServerAd: ad, NamespaceAds: *namespaceAds}, ttlcache.DefaultTTL)
-	} else {
-		serverAds.Set(ad.URL.String(), &server_structs.Advertisement{ServerAd: ad, NamespaceAds: *namespaceAds}, customTTL)
->>>>>>> 81427cae
-	}
-	ad := server_structs.Advertisement{ServerAd: sAd, NamespaceAds: *namespaceAds}
-
-	customTTL := param.Director_AdvertisementTTL.GetDuration()
-
-	// FIXME: with the new ttl key (using server URL), if the server from topology has the same serverURL as the Pelican server, then there will be overwritting conflicts
+
 	serverAds.Set(sAd.URL.String(), &ad, customTTL) // if customTTL == 0, TTL will fall back to default TTL
 }
 
