--- conflicted
+++ resolved
@@ -19,7 +19,6 @@
 package director
 
 import (
-	"errors"
 	"fmt"
 	"net"
 	"net/netip"
@@ -29,9 +28,11 @@
 	"time"
 
 	"github.com/jellydator/ttlcache/v3"
+	"github.com/pkg/errors"
+	log "github.com/sirupsen/logrus"
+
 	"github.com/pelicanplatform/pelican/param"
 	"github.com/pelicanplatform/pelican/server_structs"
-	log "github.com/sirupsen/logrus"
 )
 
 type filterType string
@@ -43,15 +44,10 @@
 )
 
 var (
-<<<<<<< HEAD
-	serverAds     = ttlcache.New[server_structs.ServerAd, []server_structs.NamespaceAdV2](ttlcache.WithTTL[server_structs.ServerAd, []server_structs.NamespaceAdV2](15 * time.Minute))
-	serverAdMutex = sync.RWMutex{}
-=======
-	serverAds            = ttlcache.New(ttlcache.WithTTL[common.ServerAd, []common.NamespaceAdV2](15 * time.Minute))
+	serverAds            = ttlcache.New(ttlcache.WithTTL[server_structs.ServerAd, []server_structs.NamespaceAdV2](15 * time.Minute))
 	serverAdMutex        = sync.RWMutex{}
 	filteredServers      = map[string]filterType{}
 	filteredServersMutex = sync.RWMutex{}
->>>>>>> adf09249
 )
 
 func recordAd(ad server_structs.ServerAd, namespaceAds *[]server_structs.NamespaceAdV2) {
@@ -132,12 +128,7 @@
 	return best
 }
 
-<<<<<<< HEAD
 func getAdsForPath(reqPath string) (originNamespace server_structs.NamespaceAdV2, originAds []server_structs.ServerAd, cacheAds []server_structs.ServerAd) {
-=======
-// Get the longest matches namespace prefix with corresponding serverAds and namespace Ads given a path to an object
-func getAdsForPath(reqPath string) (originNamespace common.NamespaceAdV2, originAds []common.ServerAd, cacheAds []common.ServerAd) {
->>>>>>> adf09249
 	serverAdMutex.RLock()
 	defer serverAdMutex.RUnlock()
 
@@ -155,15 +146,11 @@
 			continue
 		}
 		serverAd := item.Key()
-<<<<<<< HEAD
-		if serverAd.Type == server_structs.OriginType {
-=======
 		if filtered, ft := checkFilter(serverAd.Name); filtered {
 			log.Debugf("Skipping %s server %s as it's in the filtered server list with type %s", serverAd.Type, serverAd.Name, ft)
 			continue
 		}
-		if serverAd.Type == common.OriginType {
->>>>>>> adf09249
+		if serverAd.Type == server_structs.OriginType {
 			if ns := matchesPrefix(reqPath, item.Value()); ns != nil {
 				if best == nil || len(ns.Path) > len(best.Path) {
 					best = ns
