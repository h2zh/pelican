--- conflicted
+++ resolved
@@ -30,21 +30,13 @@
 )
 
 // List all namespaces from origins registered at the director
-<<<<<<< HEAD
-func ListNamespacesFromOrigins() []common.NamespaceAd {
-=======
-func ListNamespacesFromOrigins() []NamespaceAdV2 {
->>>>>>> bb3e0db5
+func ListNamespacesFromOrigins() []common.NamespaceAdV2 {
 
 	serverAdMutex.RLock()
 	defer serverAdMutex.RUnlock()
 
 	serverAdItems := serverAds.Items()
-<<<<<<< HEAD
-	namespaces := make([]common.NamespaceAd, 0, len(serverAdItems))
-=======
-	namespaces := make([]NamespaceAdV2, 0, len(serverAdItems))
->>>>>>> bb3e0db5
+	namespaces := make([]common.NamespaceAdV2, 0, len(serverAdItems))
 	for _, item := range serverAdItems {
 		if item.Key().Type == common.OriginType {
 			namespaces = append(namespaces, item.Value()...)
@@ -77,11 +69,7 @@
 	go serverAds.Start()
 	go namespaceKeys.Start()
 
-<<<<<<< HEAD
-	serverAds.OnEviction(func(ctx context.Context, er ttlcache.EvictionReason, i *ttlcache.Item[common.ServerAd, []common.NamespaceAd]) {
-=======
-	serverAds.OnEviction(func(ctx context.Context, er ttlcache.EvictionReason, i *ttlcache.Item[ServerAd, []NamespaceAdV2]) {
->>>>>>> bb3e0db5
+	serverAds.OnEviction(func(ctx context.Context, er ttlcache.EvictionReason, i *ttlcache.Item[common.ServerAd, []common.NamespaceAdV2]) {
 		healthTestCancelFuncsMutex.Lock()
 		defer healthTestCancelFuncsMutex.Unlock()
 		if cancelFunc, exists := healthTestCancelFuncs[i.Key()]; exists {
