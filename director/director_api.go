/***************************************************************
 *
 * Copyright (C) 2023, Pelican Project, Morgridge Institute for Research
 *
 * Licensed under the Apache License, Version 2.0 (the "License"); you
 * may not use this file except in compliance with the License.  You may
 * obtain a copy of the License at
 *
 *    http://www.apache.org/licenses/LICENSE-2.0
 *
 * Unless required by applicable law or agreed to in writing, software
 * distributed under the License is distributed on an "AS IS" BASIS,
 * WITHOUT WARRANTIES OR CONDITIONS OF ANY KIND, either express or implied.
 * See the License for the specific language governing permissions and
 * limitations under the License.
 *
 ***************************************************************/

package director

import (
	"encoding/json"
	"fmt"
	"io"
	"net/http"
	"net/url"
	"strings"
	"time"

	"github.com/lestrrat-go/jwx/v2/jwa"
	"github.com/lestrrat-go/jwx/v2/jwk"
	"github.com/lestrrat-go/jwx/v2/jwt"
	"github.com/pelicanplatform/pelican/config"
	"github.com/pelicanplatform/pelican/param"
	"github.com/pkg/errors"
	log "github.com/sirupsen/logrus"
)

// List all namespaces from origins registered at the director
func ListNamespacesFromOrigins() []NamespaceAd {

	serverAdMutex.RLock()
	defer serverAdMutex.RUnlock()

	serverAdItems := serverAds.Items()
	namespaces := make([]NamespaceAd, 0, len(serverAdItems))
	for _, item := range serverAdItems {
		if item.Key().Type == OriginType {
			namespaces = append(namespaces, item.Value()...)
		}
	}
	return namespaces
}

<<<<<<< HEAD
// Return the public JWK of the director by querying director's discovery endpoint
// Through Federation.Directory URL
=======
// List all serverAds in the cache that matches the serverType array
func ListServerAds(serverTypes []ServerType) []ServerAd {
	serverAdMutex.RLock()
	defer serverAdMutex.RUnlock()
	ads := make([]ServerAd, 0)
	for _, ad := range serverAds.Keys() {
		for _, serverType := range serverTypes {
			if ad.Type == serverType {
				ads = append(ads, ad)
			}
		}
	}
	return ads
}

// Return director's public JWK for token verification. This function can be called
// on any server (director/origin/registry) as long as the Federation_DirectorUrl is set
>>>>>>> 9d5ea38e
func LoadDirectorPublicKey() (jwk.Key, error) {
	directorDiscoveryUrlStr := param.Federation_DirectorUrl.GetString()
	if len(directorDiscoveryUrlStr) == 0 {
		return nil, errors.Errorf("Director URL is unset; Can't load director's public key")
	}
	log.Debugln("Director's discovery URL:", directorDiscoveryUrlStr)
	directorDiscoveryUrl, err := url.Parse(directorDiscoveryUrlStr)
	if err != nil {
		return nil, errors.Wrap(err, fmt.Sprintln("Invalid director URL:", directorDiscoveryUrlStr))
	}
	directorDiscoveryUrl.Scheme = "https"
	directorDiscoveryUrl.Path = directorDiscoveryUrl.Path + directorDiscoveryPath

	tr := config.GetTransport()
	client := &http.Client{Transport: tr}

	req, err := http.NewRequest(http.MethodGet, directorDiscoveryUrl.String(), nil)
	if err != nil {
		return nil, errors.Wrap(err, fmt.Sprintln("Failure when doing director metadata request creation for: ", directorDiscoveryUrl))
	}

	result, err := client.Do(req)
	if err != nil {
		return nil, errors.Wrap(err, fmt.Sprintln("Failure when doing director metadata lookup to: ", directorDiscoveryUrl))
	}

	if result.Body != nil {
		defer result.Body.Close()
	}

	body, err := io.ReadAll(result.Body)
	if err != nil {
		return nil, errors.Wrap(err, fmt.Sprintln("Failure when doing director metadata read to: ", directorDiscoveryUrl))
	}

	metadata := DiscoveryResponse{}

	err = json.Unmarshal(body, &metadata)
	if err != nil {
		return nil, errors.Wrap(err, fmt.Sprintln("Failure when parsing director metadata at: ", directorDiscoveryUrl))
	}

	jwksUri := metadata.JwksUri

	response, err := client.Get(jwksUri)
	if err != nil {
		return nil, errors.Wrap(err, fmt.Sprintln("Failure when requesting director Jwks URI: ", jwksUri))
	}
	defer response.Body.Close()
	contents, err := io.ReadAll(response.Body)
	if err != nil {
		return nil, errors.Wrap(err, fmt.Sprintln("Failure when requesting director Jwks URI: ", jwksUri))
	}
	keys, err := jwk.Parse(contents)
	if err != nil {
		return nil, errors.Wrap(err, fmt.Sprintln("Failure when parsing director's jwks: ", jwksUri))
	}
	key, ok := keys.Key(0)
	if !ok {
		return nil, errors.Wrap(err, fmt.Sprintln("Failure when getting director's first public key: ", jwksUri))
	}

	return key, nil
}

// Create a token for director's Prometheus instance to access
// director's origins service discovery endpoint. This function is intended
// to be called only on a director server
func CreateDirectorSDToken() (string, error) {
	// TODO: We might want to change this to ComputeExternalAddress() instead
	// so that director admin don't need to specify Federation_DirectorUrl to get
	// director working
	directorURL := param.Federation_DirectorUrl.GetString()
	if directorURL == "" {
		return "", errors.New("Director URL is not known; cannot create director service discovery token")
	}
	tokenExpireTime := param.Monitoring_TokenExpiresIn.GetDuration()

	tok, err := jwt.NewBuilder().
		Claim("scope", "pelican.directorSD").
		Issuer(directorURL).
		Audience([]string{directorURL}).
		Subject("director").
		Expiration(time.Now().Add(tokenExpireTime)).
		Build()
	if err != nil {
		return "", err
	}

	key, err := config.GetIssuerPrivateJWK()
	if err != nil {
		return "", errors.Wrap(err, "failed to load the director's JWK")
	}

	signed, err := jwt.Sign(tok, jwt.WithKey(jwa.ES256, key))
	if err != nil {
		return "", err
	}
	return string(signed), nil
}

// Verify that a token received is a valid token from director and has
// correct scope for accessing the service discovery endpoint. This function
// is intended to be called on the same director server that issues the token.
func VerifyDirectorSDToken(strToken string) (bool, error) {
	// TODO: We might want to change this to ComputeExternalAddress() instead
	// so that director admin don't need to specify Federation_DirectorUrl to get
	// director working
	directorURL := param.Federation_DirectorUrl.GetString()
	token, err := jwt.Parse([]byte(strToken), jwt.WithVerify(false))
	if err != nil {
		return false, err
	}

	if directorURL != token.Issuer() {
		return false, errors.Errorf("Token issuer is not a director")
	}
	// Given that this function is intended to be called on the same director server
	// that issues the token. so it's safe to skip getting the public key
	// from director's discovery URL.
	key, err := config.GetIssuerPublicJWKS()
	if err != nil {
		return false, err
	}
	tok, err := jwt.Parse([]byte(strToken), jwt.WithKeySet(key), jwt.WithValidate(true))
	if err != nil {
		return false, err
	}

	scope_any, present := tok.Get("scope")
	if !present {
		return false, errors.New("No scope is present; required to advertise to director")
	}
	scope, ok := scope_any.(string)
	if !ok {
		return false, errors.New("scope claim in token is not string-valued")
	}

	scopes := strings.Split(scope, " ")

	for _, scope := range scopes {
		if scope == "pelican.directorSD" {
			return true, nil
		}
	}
	return false, nil
}

// Create a token for director's Prometheus scraper to access discovered
// origins /metrics endpoint. This function is intended to be called on
// a director server
func CreateDirectorScrapeToken() (string, error) {
	// We assume this function is only called on a director server,
	// the external address of which should be the director's URL
	directorURL := "https://" + config.ComputeExternalAddress()
	tokenExpireTime := param.Monitoring_TokenExpiresIn.GetDuration()

	ads := ListServerAds([]ServerType{OriginType, CacheType})
	aud := make([]string, 0)
	for _, ad := range ads {
		if ad.WebURL.String() != "" {
			aud = append(aud, ad.WebURL.String())
		}
	}

	tok, err := jwt.NewBuilder().
		Claim("scope", "pelican.directorScrape").
		Issuer(directorURL).
		// The audience of this token is all origins/caches that have WebURL set in their serverAds
		Audience(aud).
		Subject("director").
		Expiration(time.Now().Add(tokenExpireTime)).
		Build()
	if err != nil {
		return "", err
	}

	key, err := config.GetIssuerPrivateJWK()

	if err != nil {
		return "", errors.Wrap(err, "failed to load the director's private JWK")
	}

	signed, err := jwt.Sign(tok, jwt.WithKey(jwa.ES256, key))
	if err != nil {
		return "", err
	}
	return string(signed), nil
}<|MERGE_RESOLUTION|>--- conflicted
+++ resolved
@@ -52,10 +52,6 @@
 	return namespaces
 }
 
-<<<<<<< HEAD
-// Return the public JWK of the director by querying director's discovery endpoint
-// Through Federation.Directory URL
-=======
 // List all serverAds in the cache that matches the serverType array
 func ListServerAds(serverTypes []ServerType) []ServerAd {
 	serverAdMutex.RLock()
@@ -73,7 +69,6 @@
 
 // Return director's public JWK for token verification. This function can be called
 // on any server (director/origin/registry) as long as the Federation_DirectorUrl is set
->>>>>>> 9d5ea38e
 func LoadDirectorPublicKey() (jwk.Key, error) {
 	directorDiscoveryUrlStr := param.Federation_DirectorUrl.GetString()
 	if len(directorDiscoveryUrlStr) == 0 {
