--- conflicted
+++ resolved
@@ -70,40 +70,6 @@
 		}
 	}
 	return
-<<<<<<< HEAD
-=======
-}
-
-// This function checks if we have a valid query (or no query) for the transfer URL
-func CheckValidQuery(transferUrl *url.URL) (err error) {
-	query := transferUrl.Query()
-	recursive, hasRecursive := query["recursive"]
-	_, hasPack := query["pack"]
-	directRead, hasDirectRead := query["directread"]
-
-	// If we have both recursive and pack, we should return a failure
-	if hasRecursive && hasPack {
-		return errors.New("cannot have both recursive and pack query parameters")
-	}
-
-	// If there is an argument in the directread query param, inform the user this is deprecated and their argument will be ignored
-	if hasDirectRead && directRead[0] != "" {
-		log.Warnln("Arguments (true/false) for the ?directread query have been deprecated and will be disallowed in a future release. The argument provided will be ignored")
-		return nil
-	}
-
-	// If there is an argument in the recursive query param, inform the user this is deprecated and their argument will be ignored
-	if hasRecursive && recursive[0] != "" {
-		log.Warnln("Arguments (true/false) for the ?recursive query have been deprecated and will be disallowed in a future release. The argument provided will be ignored")
-		return nil
-	}
-
-	// If we have no query, or we have recursive or pack, we are good
-	if len(query) == 0 || hasRecursive || hasPack || hasDirectRead {
-		return nil
-	}
-
-	return errors.New("invalid query parameter(s) " + transferUrl.RawQuery + " provided in url " + transferUrl.String())
 }
 
 func maskIPv4With24(ip net.IP) (masked string, ok bool) {
@@ -144,5 +110,4 @@
 	} else {
 		return ApplyIPMask(ipStr)
 	}
->>>>>>> 02cd9691
 }