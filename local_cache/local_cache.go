/***************************************************************
 *
 * Copyright (C) 2024, Pelican Project, Morgridge Institute for Research
 *
 * Licensed under the Apache License, Version 2.0 (the "License"); you
 * may not use this file except in compliance with the License.  You may
 * obtain a copy of the License at
 *
 *    http://www.apache.org/licenses/LICENSE-2.0
 *
 * Unless required by applicable law or agreed to in writing, software
 * distributed under the License is distributed on an "AS IS" BASIS,
 * WITHOUT WARRANTIES OR CONDITIONS OF ANY KIND, either express or implied.
 * See the License for the specific language governing permissions and
 * limitations under the License.
 *
 ***************************************************************/

package local_cache

import (
	"container/heap"
	"context"
	"encoding/json"
	"fmt"
	"io"
	"net/url"
	"os"
	"path"
	"path/filepath"
	"reflect"
	"slices"
	"sync"
	"sync/atomic"
	"time"

	"github.com/google/uuid"
	"github.com/lestrrat-go/option"
	"github.com/pelicanplatform/pelican/client"
	"github.com/pelicanplatform/pelican/param"
	"github.com/pelicanplatform/pelican/server_structs"
	"github.com/pelicanplatform/pelican/token_scopes"
	"github.com/pelicanplatform/pelican/utils"
	"github.com/pkg/errors"
	log "github.com/sirupsen/logrus"
	"golang.org/x/sync/errgroup"
)

type (
	LocalCache struct {
		ctx           context.Context
		egrp          *errgroup.Group
		te            *client.TransferEngine
		tc            *client.TransferClient
		cancelReq     chan cancelReq
		basePath      string
		sizeReq       chan availSizeReq
		mutex         sync.RWMutex
		purgeMutex    sync.Mutex
		downloads     map[string]*activeDownload
		directorURL   *url.URL
		ac            *authConfig
		wasConfigured bool

		// Cache static configuration
		highWater uint64
		lowWater  uint64

		// LRU implementation
		hitChan   chan lruEntry // Notifies the central handler the cache has been used
		lru       lru           // Manages a LRU of cache entries
		lruLookup map[string]*lruEntry
		cacheSize uint64 // Total cache size
	}

	lruEntry struct {
		lastUse time.Time
		path    string
		size    int64
	}

	lru []*lruEntry

	waiterInfo struct {
		id     uuid.UUID
		size   int64
		notify chan *downloadStatus
	}

	// The waiters type fulfills the heap interface, allowing
	// them to be used as a sorted priority queue
	waiters []waiterInfo

	activeDownload struct {
		tj         *client.TransferJob
		status     *downloadStatus
		waiterList waiters
	}

	downloadStatus struct {
		curSize atomic.Int64
		size    atomic.Int64
		err     atomic.Pointer[error]
		done    atomic.Bool
	}

	cacheReader struct {
		sc      *LocalCache
		offset  int64
		path    string
		token   string
		size    int64
		avail   int64
		fdOnce  sync.Once
		fd      *os.File
		openErr error
		status  chan *downloadStatus
		buf     []byte
	}

	req struct {
		id    uuid.UUID
		path  string
		token string
	}

	cancelReq struct {
		req  req
		done chan bool
	}

	availSizeReq struct {
		ctx     context.Context
		request req
		size    int64
		results chan *downloadStatus
	}

	LocalCacheOption                 = option.Interface
	identLocalCacheOptionDeferConfig struct{}
)

var (
	authorizationDenied error = errors.New("authorization denied")
	purgeTimeout        error = errors.New("purge attempt has timed out")
)

const (
	reqSize = 2 * 1024 * 1024
)

func newRequest(path, token string) (req req, err error) {
	req.id, err = uuid.NewV7()
	if err != nil {
		return
	}
	req.path = path
	req.token = token
	return
}

func (waiters waiters) Len() int {
	return len(waiters)
}

func (waiters waiters) Less(i, j int) bool {
	return waiters[i].size < waiters[j].size
}

func (waiters waiters) Swap(i, j int) {
	waiters[i], waiters[j] = waiters[j], waiters[i]
}

func (waiters *waiters) Push(x any) {
	*waiters = append(*waiters, x.(waiterInfo))
}

func (waiters *waiters) Pop() any {
	old := *waiters
	n := len(old)
	x := old[n-1]
	*waiters = old[0 : n-1]
	return x
}

func (lru lru) Len() int {
	return len(lru)
}

func (lru lru) Less(i, j int) bool {
	return lru[i].lastUse.Before(lru[j].lastUse)
}

func (lru lru) Swap(i, j int) {
	lru[i], lru[j] = lru[j], lru[i]
}

func (lru *lru) Push(x any) {
	*lru = append(*lru, x.(*lruEntry))
}

func (lru *lru) Pop() any {
	old := *lru
	n := len(old)
	x := old[n-1]
	*lru = old[0 : n-1]
	return x
}

func (ds *downloadStatus) String() string {
	errP := ds.err.Load()
	if errP == nil {
		return fmt.Sprintf("{size=%d,total=%d,done=%v}", ds.curSize.Load(), ds.size.Load(), ds.done.Load())
	} else {
		return fmt.Sprintf("{size=%d,total=%d,err=%s,done=%v}", ds.curSize.Load(), ds.size.Load(), *errP, ds.done.Load())
	}
}

// Create an option to defer the configuration of the local cache
//
// Useful in cases where the cache should be created before the web interface
// is up -- but the web interface is needed to complete configuration.
func WithDeferConfig(deferConfig bool) LocalCacheOption {
	return option.New(identLocalCacheOptionDeferConfig{}, deferConfig)
}

// Create a local cache object
//
// Launches background goroutines associated with the cache
func NewLocalCache(ctx context.Context, egrp *errgroup.Group, options ...LocalCacheOption) (lc *LocalCache, err error) {
	deferConfig := false
	for _, option := range options {
		switch option.Ident() {
		case identLocalCacheOptionDeferConfig{}:
			deferConfig = option.Value().(bool)
		}
	}

	// Setup cache on disk
	cacheDir := param.LocalCache_DataLocation.GetString()
	if cacheDir == "" {
		err = errors.New("LocalCache.DataLocation is not set; cannot determine where to place file cache's data")
		return
	}
	if err = os.RemoveAll(cacheDir); err != nil {
		return
	}
	if err = os.MkdirAll(cacheDir, os.FileMode(0700)); err != nil {
		return
	}

	cacheSize, err := getCacheSize(cacheDir)
	if err != nil {
		return
	}
	highWaterPercentage := param.LocalCache_HighWaterMarkPercentage.GetInt()
	lowWaterPercentage := param.LocalCache_LowWaterMarkPercentage.GetInt()
	highWater := (cacheSize / 100) * uint64(highWaterPercentage)
	lowWater := (cacheSize / 100) * uint64(lowWaterPercentage)
	log.Infof("Cache size is %d bytes; for purge, high water mark is %d bytes, low water mark is %d bytes", cacheSize, highWater, lowWater)

	directorUrl, err := url.Parse(param.Federation_DirectorUrl.GetString())
	if err != nil {
		return
	}

	lc = &LocalCache{
		ctx:         ctx,
		egrp:        egrp,
		te:          client.NewTransferEngine(ctx),
		downloads:   make(map[string]*activeDownload),
		hitChan:     make(chan lruEntry, 64),
		highWater:   (cacheSize / 100) * uint64(highWaterPercentage),
		lowWater:    (cacheSize / 100) * uint64(lowWaterPercentage),
		cacheSize:   0,
		basePath:    cacheDir,
		ac:          newAuthConfig(ctx, egrp),
		sizeReq:     make(chan availSizeReq),
		directorURL: directorUrl,
		lruLookup:   make(map[string]*lruEntry),
	}

	lc.tc, err = lc.te.NewClient(client.WithAcquireToken(false), client.WithCallback(lc.callback))
	if err != nil {
		shutdownErr := lc.te.Shutdown()
		if shutdownErr != nil {
			log.Errorln("Failed to shutdown transfer engine")
		}
		return
	}
	if !deferConfig {
		if err = lc.Config(egrp); err != nil {
			log.Warningln("First attempt to update cache's authorization failed:", err)
		}
	}

	egrp.Go(lc.runMux)

	log.Debugln("Successfully created a new local cache object")
	return
}

// Try to configure the local cache and launch the reconfigure goroutine
func (lc *LocalCache) Config(egrp *errgroup.Group) (err error) {
	if lc.wasConfigured {
		return
	}
	lc.wasConfigured = true
	if err = lc.updateConfig(); err != nil {
		log.Warningln("First attempt to update cache's authorization failed:", err)
	}
	egrp.Go(lc.periodicUpdateConfig)
	return
}

// Callback for in-progress transfers
//
// The TransferClient will invoke the callback as it progresses;
// the callback info will be used to help the waiters progress.
func (sc *LocalCache) callback(path string, downloaded int64, size int64, completed bool) {
	ds := func() (ds *downloadStatus) {
		sc.mutex.RLock()
		defer sc.mutex.RUnlock()
		dl := sc.downloads[path]
		if dl != nil {
			ds = dl.status
		}
		return
	}()
	if ds != nil {
		ds.curSize.Store(downloaded)
		ds.size.Store(size)
		ds.done.Store(completed)
	}
}

// The main goroutine for managing the cache and its requests
func (sc *LocalCache) runMux() error {
	results := sc.tc.Results()

	type result struct {
		path    string
		ds      *downloadStatus
		channel chan *downloadStatus
	}
	tmpResults := make([]result, 0)
	cancelRequest := make([]chan bool, 0)
	activeJobs := make(map[string]*activeDownload)
	jobPath := make(map[string]string)
	ticker := time.NewTicker(100 * time.Millisecond)
	clientClosed := false
	for {
		lenResults := len(tmpResults)
		lenCancel := len(cancelRequest)
		lenChan := lenResults + lenCancel
		cases := make([]reflect.SelectCase, lenResults+6)
		for idx, info := range tmpResults {
			cases[idx].Dir = reflect.SelectSend
			cases[idx].Chan = reflect.ValueOf(info.channel)
			cases[idx].Send = reflect.ValueOf(info.ds)
		}
		for idx, channel := range cancelRequest {
			cases[lenResults+idx].Dir = reflect.SelectSend
			cases[lenResults+idx].Chan = reflect.ValueOf(channel)
			cases[lenResults+idx].Send = reflect.ValueOf(true)
		}
		cases[lenChan].Dir = reflect.SelectRecv
		cases[lenChan].Chan = reflect.ValueOf(sc.ctx.Done())
		cases[lenChan+1].Dir = reflect.SelectRecv
		cases[lenChan+1].Chan = reflect.ValueOf(results)
		if clientClosed {
			cases[lenChan+1].Chan = reflect.ValueOf(nil)
		}
		cases[lenChan+2].Dir = reflect.SelectRecv
		cases[lenChan+2].Chan = reflect.ValueOf(ticker.C)
		cases[lenChan+3].Dir = reflect.SelectRecv
		cases[lenChan+3].Chan = reflect.ValueOf(sc.sizeReq)
		cases[lenChan+4].Dir = reflect.SelectRecv
		cases[lenChan+4].Chan = reflect.ValueOf(sc.cancelReq)
		cases[lenChan+5].Dir = reflect.SelectRecv
		cases[lenChan+5].Chan = reflect.ValueOf(sc.hitChan)
		chosen, recv, ok := reflect.Select(cases)

		if chosen < lenResults {
			// Sent a result to the waiter
			tmpResults = slices.Delete(tmpResults, chosen, chosen+1)
		} else if chosen < lenChan {
			// Acknowledged a cancellation
			cancelRequest = slices.Delete(cancelRequest, chosen-lenResults, chosen-lenResults+1)
		} else if chosen == lenChan {
			// Cancellation; shut down
			return nil
		} else if chosen == lenChan+1 {
			// New transfer results
			if !ok {
				// Client has closed, last notification for everyone
				for path, ad := range activeJobs {
					ad.status.done.Store(true)
					for _, waiter := range ad.waiterList {
						tmpResults = append(tmpResults, result{path: path, channel: waiter.notify})
					}
				}
				clientClosed = true
				continue
			}
			results := recv.Interface().(client.TransferResults)
			reqPath := jobPath[results.ID()]
			if reqPath == "" {
				log.Errorf("Transfer results from job %s but no corresponding path known", results.ID())
				continue
			}
			delete(jobPath, results.ID())
			ad := activeJobs[reqPath]
			if ad == nil {
				log.Errorf("Transfer results from job %s returned for path %s but no active job known", results.ID(), reqPath)
				continue
			}
			delete(activeJobs, reqPath)
			func() {
				localPath := filepath.Join(sc.basePath, path.Clean(reqPath))
				sc.mutex.Lock()
				defer sc.mutex.Unlock()
				delete(sc.downloads, localPath)
			}()
			if results.Error != nil {
				ad.status.err.Store(&results.Error)
			}
			ad.status.curSize.Store(results.TransferredBytes)
			ad.status.size.Store(results.TransferredBytes)
			ad.status.done.Store(true)
			for _, waiter := range ad.waiterList {
				tmpResults = append(tmpResults, result{ds: ad.status, path: reqPath, channel: waiter.notify})
			}
			if results.Error == nil {
				if fp, err := os.OpenFile(filepath.Join(sc.basePath, reqPath)+".DONE", os.O_CREATE|os.O_WRONLY, os.FileMode(0600)); err != nil {
					log.Debugln("Unable to save a DONE file for cache path", reqPath)
				} else {
					fp.Close()
				}
				sc.lruHit(lruEntry{lastUse: time.Now(), path: reqPath, size: results.TransferredBytes})
			}
		} else if chosen == lenChan+2 {
			// Ticker has fired - update progress
			jobsToDelete := make([]string, 0)
			for path, dl := range activeJobs {
				if _, err := dl.tj.GetLookupStatus(); err != nil {
					dl.status.err.Store(&err)
					for _, waiter := range dl.waiterList {
						tmpResults = append(tmpResults, result{path: path, channel: waiter.notify, ds: dl.status})
					}
					jobsToDelete = append(jobsToDelete, path)
					delete(jobPath, dl.tj.ID())
					continue
				}

				curSize := dl.status.curSize.Load()
				for {
					if dl.waiterList.Len() > 0 && dl.waiterList[0].size <= curSize {
						waiter := heap.Pop(&dl.waiterList).(waiterInfo)
						tmpResults = append(tmpResults, result{path: path, channel: waiter.notify, ds: dl.status})
					} else {
						break
					}
				}
			}
			for _, path := range jobsToDelete {
				delete(activeJobs, path)
			}
			func() {
				sc.mutex.Lock()
				defer sc.mutex.Unlock()
				for _, lpath := range jobsToDelete {
					localPath := filepath.Join(sc.basePath, path.Clean(lpath))
					delete(sc.downloads, localPath)
				}
			}()
		} else if chosen == lenChan+3 {
			// New request
			req := recv.Interface().(availSizeReq)

			// See if we can add the request to the waiter list
			if ds := activeJobs[req.request.path]; ds != nil {
				heap.Push(&ds.waiterList, waiterInfo{
					size:   req.size,
					notify: req.results,
				})
				continue
			}
			// Start a new download
			localPath := filepath.Join(sc.basePath, path.Clean(req.request.path))

			// Ensure there's no .DONE file placed since the request was made.
			if fpDone, err := os.Open(localPath + ".DONE"); err == nil {
				fpDone.Close()
				ds := &downloadStatus{}
				ds.done.Store(true)
				if fi, err := os.Stat(localPath); err == nil {
					ds.curSize.Store(fi.Size())
					ds.size.Store(fi.Size())
					tmpResults = append(tmpResults, result{
						path:    req.request.path,
						channel: req.results,
						ds:      ds,
					})
					sc.lruHit(lruEntry{lastUse: time.Now(), path: req.request.path, size: fi.Size()})
				}
			}

			sourceURL := *sc.directorURL
			sourceURL.Path = path.Join(sourceURL.Path, path.Clean(req.request.path))
<<<<<<< HEAD
			tj, err := sc.tc.NewTransferJob(req.ctx, &sourceURL, localPath, false, false, client.WithToken(req.request.token))
=======
			tj, err := sc.tc.NewTransferJob(&sourceURL, localPath, false, false, "localcache", client.WithToken(req.request.token))
>>>>>>> 3e94fe5b
			if err != nil {
				ds := &downloadStatus{}
				ds.err.Store(&err)
				tmpResults = append(tmpResults, result{
					path:    req.request.path,
					channel: req.results,
					ds:      ds,
				})
				continue
			}
			ad := &activeDownload{
				tj:         tj,
				status:     &downloadStatus{},
				waiterList: make(waiters, 0),
			}
			ad.waiterList = append(ad.waiterList, waiterInfo{
				size:   req.size,
				notify: req.results,
			})
			if err := sc.tc.Submit(tj); err != nil {
				ds := &downloadStatus{}
				ds.err.Store(&err)
				tmpResults = append(tmpResults, result{
					path:    req.request.path,
					channel: req.results,
					ds:      ds,
				})
			}
			activeJobs[req.request.path] = ad
			jobPath[tj.ID()] = req.request.path
			func() {
				sc.mutex.Lock()
				defer sc.mutex.Unlock()
				sc.downloads[localPath] = ad
			}()
		} else if chosen == lenChan+4 {
			// Cancel a given request.
			req := recv.Interface().(cancelReq)
			ds := activeJobs[req.req.path]
			if ds != nil {
				var idx int
				found := false
				var waiter waiterInfo
				for idx, waiter = range ds.waiterList {
					if waiter.id == req.req.id {
						break
					}
				}
				if found {
					heap.Remove(&ds.waiterList, idx)
				}
			}
			cancelRequest = append(cancelRequest, req.done)
		} else if chosen == lenChan+5 {
			// Notification there was a cache hit.
			hit := recv.Interface().(lruEntry)
			sc.lruHit(hit)
		}
	}
}

func (lc *LocalCache) lruHit(hit lruEntry) {
	entry := lc.lruLookup[hit.path]
	if entry == nil {
		entry = &hit
		lc.lruLookup[hit.path] = entry
		lc.lru = append(lc.lru, entry)
		lc.cacheSize += uint64(hit.size)
		if lc.cacheSize > lc.highWater {
			if err := lc.purge(); err != nil {
				log.Warningln("Failure when purging cache:", err)
			}
		}
	}
	entry.lastUse = hit.lastUse
	if hit.size > entry.size {
		entry.size = hit.size
	}
}

func (lc *LocalCache) purge() (err error) {
	log.Debugln("Starting purge routine")
	lc.purgeMutex.Lock()
	defer lc.purgeMutex.Unlock()
	heap.Init(&lc.lru)
	start := time.Now()
	log.Debugf("Purge running with cache size %d and low watermark of %d", lc.cacheSize, lc.lowWater)
	for lc.cacheSize > lc.lowWater {
		if len(lc.lru) == 0 {
			err = errors.New("purge ran until cache was empty")
			log.Warningln("Potential consistency error: purge ran until cache was empty")
			break
		}
		entry := heap.Pop(&lc.lru).(*lruEntry)
		if entry == nil {
			log.Warningln("Consistency error: purge run but no entry provided")
			continue
		}
		if entry.path == "" {
			log.Warningln("Consistency error: purge ran on an empty path")
			continue
		}
		localPath := path.Join(lc.basePath, path.Clean(entry.path))
		if rmErr := os.Remove(localPath + ".DONE"); rmErr != nil {
			log.Warningln("Failed to purge DONE file:", rmErr)
			if err == nil {
				err = rmErr
			}
		}
		if rmErr := os.Remove(localPath); rmErr != nil {
			log.Warningln("Failed to purge file:", rmErr)
			if err == nil {
				err = rmErr
			}
		}
		lc.cacheSize -= uint64(entry.size)
		// Since purge is called from the mux thread, blocking can cause
		// other failures; do a time-based break even if we've not hit the low-water
		if time.Since(start) > 3*time.Second {
			err = purgeTimeout
			break
		}
	}
	return
}

// Given a URL, return a reader from the disk cache
//
// If there is no sentinal $NAME.DONE file, then returns nil
func (sc *LocalCache) getFromDisk(localPath string) *os.File {
	localPath = filepath.Join(sc.basePath, path.Clean(localPath))
	fp, err := os.Open(localPath + ".DONE")
	if err != nil {
		return nil
	}
	defer fp.Close()
	if fpReal, err := os.Open(localPath); err == nil {
		return fpReal
	}
	return nil
}

func (sc *LocalCache) newCacheReader(ctx context.Context, path, token string) (reader *cacheReader, err error) {
	reader = &cacheReader{
		path:   path,
		token:  token,
		sc:     sc,
		size:   -1,
		status: nil,
	}
	err = reader.peekError(ctx)
	return
}

// Get path from the cache
func (sc *LocalCache) Get(ctx context.Context, path, token string) (io.ReadCloser, error) {
	if !sc.ac.authorize(token_scopes.Storage_Read, path, token) {
		return nil, authorizationDenied
	}

	if fp := sc.getFromDisk(path); fp != nil {
		finfo, err := fp.Stat()
		if err != nil {
			log.Warningf("Able to open %s in cache but unable to stat it: %v", path, err)
		}
		sc.hitChan <- lruEntry{lastUse: time.Now(), path: path, size: finfo.Size()}
		return fp, nil
	}

	return sc.newCacheReader(ctx, path, token)

}

func (lc *LocalCache) Stat(path, token string) (uint64, error) {
	if !lc.ac.authorize(token_scopes.Storage_Read, path, token) {
		return 0, authorizationDenied
	}

	if fp := lc.getFromDisk(path); fp != nil {
		finfo, err := fp.Stat()
		if err != nil {
			return 0, errors.New("Failed to determine cached file size for object")
		}
		return uint64(finfo.Size()), nil
	}

	dUrl := *lc.directorURL
	dUrl.Path = path
	dUrl.Scheme = "pelican"
	size, err := client.DoStat(context.Background(), dUrl.String(), client.WithToken(token))
	return size, err
}

func (sc *LocalCache) updateConfig() error {
	// Get the endpoint of the director
	var respNS []server_structs.NamespaceAdV2

	directorEndpoint := param.Federation_DirectorUrl.GetString()
	if directorEndpoint == "" {
		return errors.New("No director specified; give the federation name (-f)")
	}

	directorEndpointURL, err := url.Parse(directorEndpoint)
	if err != nil {
		return errors.Wrap(err, "Unable to parse director url")
	}

	// Create the listNamespaces url
	directorNSListEndpointURL, err := url.JoinPath(directorEndpointURL.String(), "api", "v2.0", "director", "listNamespaces")
	if err != nil {
		return errors.Wrap(err, "Unable to generate the director's listNamespaces endpoint")
	}

	respData, err := utils.MakeRequest(sc.ctx, directorNSListEndpointURL, "GET", nil, nil)
	if err != nil {
		return err
	} else {
		err = json.Unmarshal(respData, &respNS)
		if err != nil {
			return errors.Wrapf(err, "Failed to marshal response in to JSON: %v", err)
		}
	}

	return sc.ac.updateConfig(respNS)
}

// Periodically update the cache configuration from the registry
func (sc *LocalCache) periodicUpdateConfig() error {
	ticker := time.NewTicker(time.Minute)
	for {
		select {
		case <-sc.ctx.Done():
			return nil
		case <-ticker.C:
			err := sc.updateConfig()
			if err != nil {
				log.Warningln("Failed to update the file cache config:", err)
			}
		}
	}
}

// Read bytes from a file in the cache
//
// Does not request more data if bytes are not found
func (cr *cacheReader) readFromFile(p []byte, off int64) (n int, err error) {
	cr.fdOnce.Do(func() {
		cr.fd, cr.openErr = os.Open(filepath.Join(cr.sc.basePath, path.Clean(cr.path)))
	})
	if cr.openErr != nil {
		err = cr.openErr
		return
	}
	return cr.fd.ReadAt(p, off)
}

// Peek at the contents of the upstream of the cache reader; if there's
// an error, return that.  Otherwise, return nil
func (cr *cacheReader) peekError(ctx context.Context) (err error) {
	cr.buf = make([]byte, 4096)
	n, err := cr.readRaw(ctx, cr.buf)
	if n >= 0 {
		cr.buf = cr.buf[:n]
	}
	if err == io.EOF {
		return nil
	}
	return err
}

func (cr *cacheReader) Read(p []byte) (n int, err error) {
	if cr.buf != nil && len(cr.buf) > 0 {
		bytesCopied := copy(p, cr.buf)
		if len(cr.buf) > bytesCopied {
			cr.buf = cr.buf[bytesCopied:]
		} else {
			cr.buf = nil
		}
		return bytesCopied, nil
	}
	return cr.readRaw(context.Background(), p)
}

func (cr *cacheReader) readRaw(ctx context.Context, p []byte) (n int, err error) {
	neededSize := cr.offset + int64(len(p))
	if cr.size >= 0 && neededSize > cr.size {
		neededSize = cr.size
	}
	if neededSize > cr.avail && cr.fd != nil {
		finfo, err := cr.fd.Stat()
		if err == nil {
			cr.avail = finfo.Size()
		} else {
			log.Warningln("Unable to stat open file handle:", err)
		}
	}
	if neededSize > cr.avail {
		// Insufficient available data; request more from the cache
		if cr.status == nil {
			// Send a request to the cache
			var req req
			req, err = newRequest(cr.path, cr.token)
			if err != nil {
				return
			}

			// Bump up the size we're waiting on; only get notifications every 2MB
			if len(p) < reqSize {
				if cr.size >= 0 && cr.offset+reqSize > cr.size {
					neededSize = cr.size
				} else {
					neededSize = cr.offset + reqSize
				}
			}
			cr.status = make(chan *downloadStatus)
			sizeReq := availSizeReq{
				ctx:     ctx,
				request: req,
				size:    neededSize,
				results: cr.status,
			}
			select {
			case <-cr.sc.ctx.Done():
				err = cr.sc.ctx.Err()
				return
			case cr.sc.sizeReq <- sizeReq:
			}
		}
		select {
		case <-cr.sc.ctx.Done():
			return 0, cr.sc.ctx.Err()
		case availSize, ok := <-cr.status:
			cr.status = nil
			if !ok {
				err = errors.New("unable to get response from cache engine")
				return
			}
			if availSize == nil {
				err = errors.New("internal error - cache sent a nil result")
				return
			}
			dlErr := availSize.err.Load()
			if dlErr != nil && *dlErr != nil {
				err = *dlErr
				return
			}
			done := availSize.done.Load()
			dlSize := availSize.curSize.Load()
			cr.size = availSize.size.Load()
			cr.avail = dlSize
			if dlSize < neededSize && !done {
				err = errors.New("download thread returned too-short read")
				return
			} else {
				n, err = cr.readFromFile(p, cr.offset)
				if err != nil && err != io.EOF {
					return
				}
				cr.offset += int64(n)
				return
			}
		}
	} else {
		n, err = cr.readFromFile(p, cr.offset)
		if err != nil && err != io.EOF {
			return
		}
		cr.offset += int64(n)
		return
	}
}

func (cr *cacheReader) Close() error {
	return nil
}<|MERGE_RESOLUTION|>--- conflicted
+++ resolved
@@ -508,11 +508,7 @@
 
 			sourceURL := *sc.directorURL
 			sourceURL.Path = path.Join(sourceURL.Path, path.Clean(req.request.path))
-<<<<<<< HEAD
-			tj, err := sc.tc.NewTransferJob(req.ctx, &sourceURL, localPath, false, false, client.WithToken(req.request.token))
-=======
-			tj, err := sc.tc.NewTransferJob(&sourceURL, localPath, false, false, "localcache", client.WithToken(req.request.token))
->>>>>>> 3e94fe5b
+			tj, err := sc.tc.NewTransferJob(req.ctx, &sourceURL, localPath, false, false, "localcache", client.WithToken(req.request.token))
 			if err != nil {
 				ds := &downloadStatus{}
 				ds.err.Store(&err)
