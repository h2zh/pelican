/***************************************************************
 *
 * Copyright (C) 2024, Pelican Project, Morgridge Institute for Research
 *
 * Licensed under the Apache License, Version 2.0 (the "License"); you
 * may not use this file except in compliance with the License.  You may
 * obtain a copy of the License at
 *
 *    http://www.apache.org/licenses/LICENSE-2.0
 *
 * Unless required by applicable law or agreed to in writing, software
 * distributed under the License is distributed on an "AS IS" BASIS,
 * WITHOUT WARRANTIES OR CONDITIONS OF ANY KIND, either express or implied.
 * See the License for the specific language governing permissions and
 * limitations under the License.
 *
 ***************************************************************/

package client

import (
	"context"
	"encoding/json"
	"io"
	"math/rand"
	"net/http"
	"net/url"
	"sort"
	"strconv"
	"strings"
	"time"

	"github.com/pkg/errors"
	log "github.com/sirupsen/logrus"

	"github.com/pelicanplatform/pelican/config"
	"github.com/pelicanplatform/pelican/param"
	"github.com/pelicanplatform/pelican/pelican_url"
	"github.com/pelicanplatform/pelican/server_structs"
	"github.com/pelicanplatform/pelican/utils"
)

// Check whether an HTTP response is actually a response from a Pelican service, as
// indicated by the "Server" header pointing to a pelican process.
//
// We use this to handle retries in the event that the Director is down, but some ingress proxy in
// front of it is still answering requests with errant 404s, 500s, 502s, etc.
func fromPelican(resp *http.Response) bool {
	if param.Client_AssumeDirectorServerHeader.GetBool() {
		log.Debugln("Will assume response is from Director instead of checking for matching Server header. To change this behavior,",
			"set the 'Client.AssumeDirectorServerHeader' configuration option to false.")
		return true
	}
	return strings.HasPrefix(resp.Header.Get("Server"), "pelican/")
}

// Make a request to the director for a given verb/resource; return the
// HTTP response object only if a 307 is returned.
func queryDirector(ctx context.Context, verb string, pUrl *pelican_url.PelicanURL, token string) (resp *http.Response, err error) {
	resourceUrl, err := url.Parse(pUrl.FedInfo.DirectorEndpoint)
	if err != nil {
		log.Errorln("Failed to parse the director URL:", err)
		return nil, err
	}
	resourceUrl.Path = pUrl.Path
	resourceUrl.RawQuery = pUrl.RawQuery

	// Here we use http.Transport to prevent the client from following the director's
	// redirect. We use the Location url elsewhere (plus we still need to do the token
	// dance!)
	var client *http.Client
	tr := config.GetTransport()
	client = &http.Client{
		Transport: tr,
		CheckRedirect: func(req *http.Request, via []*http.Request) error {
			return http.ErrUseLastResponse
		},
	}

	var errMsg string
	var body []byte
	// In case the director is momentarily down, we will retry a few times using a backoff
	// strategy.
	// I assume numRetries is >=1, which should enforced in config.go. However, not all tests that hit this code initialize the client.
	numRetries := param.Client_DirectorRetries.GetInt()
	if numRetries < 1 {
		log.Errorf("The config parameter %s is currently set to %d. This should not be possible. Will use fallback of 1 retry",
			param.Client_DirectorRetries.GetName(), numRetries)
		numRetries = 1
	}
	for idx := 0; idx < numRetries; idx++ {
		var req *http.Request
		req, err = http.NewRequestWithContext(ctx, verb, resourceUrl.String(), nil)
		if err != nil {
			log.Errorln("Failed to create an HTTP request:", err)
			return nil, err
		}

		// Include the Client's version as a User-Agent header. The Director will decide
		// if it supports the version, and provide an error message in the case that it
		// cannot.
		req.Header.Set("User-Agent", getUserAgent(""))

		if token != "" {
			req.Header.Set("Authorization", "Bearer "+token)
		}

		// Perform the HTTP request
		resp, err = client.Do(req)

		if err != nil {
			log.Errorln("Failed to get response from the director:", err)
			return
		}

		defer resp.Body.Close()
		log.Tracef("Director's response: %#v\n", resp)
		// Check HTTP response -- should be 307 (redirect), else something went wrong
		body, err = io.ReadAll(resp.Body)
		if err != nil {
			log.Errorln("Failed to read the body from the director response:", err)
			return resp, err
		}
		errMsg = string(body)

		// If this isn't a Pelican process _and_ we got an error, sleep then retry. We may be talking
		// to something like a Traefik ingress controller that's waiting for the Director to come
		// back online.
		fromDirector := fromPelican(resp)
		if !fromDirector && (resp.StatusCode == http.StatusBadGateway || resp.StatusCode == http.StatusNotFound || resp.StatusCode == http.StatusInternalServerError) {
			if idx == 0 {
				log.Warnf("Response not from a Pelican process, the Director may be rebooting; will retry a total of %d times.", numRetries)
			}
			sleepFor := 3*idx + 3
			log.Warningln("Sleeping for", sleepFor, "seconds before retrying.")
			// backoff+randomness to avoid thundering herd
			time.Sleep(time.Duration(sleepFor)*time.Second + time.Duration(rand.Float32()*1000)*time.Millisecond)
		} else if fromDirector && resp.StatusCode == http.StatusTooManyRequests {
			// We just hit the Director after a reboot, but potentially before it's repopulated its
			// cache of server adds. Retry until we stop getting the 429 or we hit our limit.
			if idx == 0 {
				log.Warnf("The Director indicates it has just rebooted and is still discovering federation services.")
			}
			sleepFor := 3*idx + 3
			log.Warningln("Sleeping for", sleepFor, "seconds before retrying.")
			time.Sleep(time.Duration(sleepFor)*time.Second + time.Duration(rand.Float32()*1000)*time.Millisecond)
		} else {
			break
		}
	}
<<<<<<< HEAD
=======
	errMsg := string(body)

	// The `directorResponse` variable indicates we think this response came from a director
	// process, not a proxy / ingress like traefik.
	directorResponse := false
>>>>>>> 70b3ff19

	// The Content-Type will be alike "application/json; charset=utf-8"
	if utils.HasContentType(resp, "application/json") {
		var respErr server_structs.SimpleApiResp
		if unmarshalErr := json.Unmarshal(body, &respErr); unmarshalErr != nil { // Error creating json
			log.Errorln("Failed to unmarshal the director's JSON response:", err)
			return resp, unmarshalErr
		}
		directorResponse = true
		// In case we have old director returning "error": "message content"
		if respErr.Msg != "" {
			errMsg = respErr.Msg
		}
	}

	if resp.StatusCode == http.StatusMultiStatus && verb == "PROPFIND" {
		// This is a director >7.9 proxy the PROPFIND response instead of redirect to the origin
		return
	} else if resp.StatusCode != 307 {
		// Attempt to query the director using the PUT HTTP method instead of DELETE,
		// as older versions of the director may not support the DELETE endpoint.
		if resp.StatusCode == http.StatusNotFound && verb == http.MethodDelete {
			bodyString := string(body)

			if strings.Contains(strings.ToLower(bodyString), "page not found") {
				log.Warningf("Failed to query the DELETE endpoint; the director appears to be an older version, attempting with the PUT method")
				return queryDirector(ctx, http.MethodPut, pUrl, token)
			}
		}
		if resp.StatusCode == http.StatusNotFound && directorResponse && (errMsg == "All sources report object was not found" || errMsg == "Object not found at any cache") {
			sce := StatusCodeError(http.StatusNotFound)
			err = &sce
		} else {
			err = errors.Errorf("%d: %s", resp.StatusCode, errMsg)
		}
		return resp, err
	}

	return
}

type ServerPriority struct {
	URL      *url.URL
	Priority int
}

func parseServersFromDirectorResponse(resp *http.Response) (servers []*url.URL, err error) {
	linkHeader := resp.Header.Values("Link")
	if len(linkHeader) == 0 {
		return nil, nil
	}

	serversPrio := make([]ServerPriority, 0)
	for _, linksStr := range strings.Split(linkHeader[0], ",") {
		links := strings.Split(strings.ReplaceAll(linksStr, " ", ""), ";")

		var endpoint string
		// var rel string // "rel", as defined in the Metalink/HTTP RFC. Currently not being used by
		// the OSDF Client, but is provided by the director. Will be useful in the future when
		// we start looking at cases where we want to duplicate from caches if we're throttling
		// connections to the origin.
		var pri int
		for _, val := range links {
			if strings.HasPrefix(val, "<") {
				endpoint = val[1 : len(val)-1]
			} else if strings.HasPrefix(val, "pri") {
				pri, _ = strconv.Atoi(val[4:])
			}
			// } else if strings.HasPrefix(val, "rel") {
			// 	rel = val[5 : len(val)-1]
			// }
		}

		// Construct the cache objects, getting endpoint and auth requirements from
		// Director
		server, err := url.Parse(endpoint)
		if err != nil {
			log.Errorln("Failed to parse server:", endpoint, "error:", err)
			continue
		}
		serversPrio = append(serversPrio, ServerPriority{URL: server, Priority: pri})
	}

	// Making the assumption that the Link header doesn't already provide the caches
	// in order (even though it probably does). This sorts the caches and ensures
	// we're using the "pri" tag to order them
	sort.Slice(serversPrio, func(i, j int) bool {
		return serversPrio[i].Priority < serversPrio[j].Priority
	})

	servers = make([]*url.URL, len(serversPrio))
	for i, serverPrio := range serversPrio {
		servers[i] = serverPrio.URL
	}

	return
}

// Retrieve federation namespace information for a given URL.
func GetDirectorInfoForPath(ctx context.Context, pUrl *pelican_url.PelicanURL, httpMethod string, token string) (parsedResponse server_structs.DirectorResponse, err error) {
	if pUrl.FedInfo.DirectorEndpoint == "" {
		return server_structs.DirectorResponse{},
			errors.Errorf("unable to retrieve information from a Director for object %s because none was found in pelican URL metadata.", pUrl.Path)
	}

	log.Debugln("Will query director at", pUrl.FedInfo.DirectorEndpoint, "for object", pUrl.Path)

	var dirResp *http.Response
	dirResp, err = queryDirector(ctx, httpMethod, pUrl, token)
	if err != nil {
		if (httpMethod == http.MethodPut || httpMethod == http.MethodDelete) && dirResp != nil && dirResp.StatusCode == 405 {
			err = errors.Errorf("the director returned status code 405, indicating it understood the request but could not find an origin that supports PUT/DELETE operations for object: %s.", pUrl.Path)
			return
		} else {
			err = errors.Wrapf(err, "error while querying the director at %s", pUrl.FedInfo.DirectorEndpoint)
			return
		}
	}

	parsedResponse, err = ParseDirectorInfo(dirResp)
	if err != nil {
		err = errors.Wrap(err, "failed to parse director response")
		return
	}

	return
}

// Given the Director response, parse the headers and construct the ordered list of object
// servers.
func ParseDirectorInfo(dirResp *http.Response) (server_structs.DirectorResponse, error) {
	var xPelNs server_structs.XPelNs
	if err := (&xPelNs).ParseRawResponse(dirResp); err != nil {
		return server_structs.DirectorResponse{}, errors.Wrapf(err, "failed to parse %s header", xPelNs.GetName())
	}
	log.Debugln("Namespace path constructed from Director:", xPelNs.Namespace)

	var xPelAuth server_structs.XPelAuth
	if err := (&xPelAuth).ParseRawResponse(dirResp); err != nil {
		return server_structs.DirectorResponse{}, errors.Wrapf(err, "failed to parse %s header", xPelAuth.GetName())
	}

	var xPelTokGen server_structs.XPelTokGen
	if err := (&xPelTokGen).ParseRawResponse(dirResp); err != nil {
		return server_structs.DirectorResponse{}, errors.Wrapf(err, "failed to parse %s header", xPelTokGen.GetName())
	}

	sortedObjectServers, err := parseServersFromDirectorResponse(dirResp)
	if err != nil {
		return server_structs.DirectorResponse{}, errors.Wrap(err, "failed to determine object servers from Director's response")
	}

	return server_structs.DirectorResponse{
		ObjectServers: sortedObjectServers,
		XPelAuthHdr:   xPelAuth,
		XPelNsHdr:     xPelNs,
		XPelTokGenHdr: xPelTokGen,
	}, nil
}<|MERGE_RESOLUTION|>--- conflicted
+++ resolved
@@ -148,14 +148,12 @@
 			break
 		}
 	}
-<<<<<<< HEAD
-=======
+
 	errMsg := string(body)
 
 	// The `directorResponse` variable indicates we think this response came from a director
 	// process, not a proxy / ingress like traefik.
 	directorResponse := false
->>>>>>> 70b3ff19
 
 	// The Content-Type will be alike "application/json; charset=utf-8"
 	if utils.HasContentType(resp, "application/json") {
