--- conflicted
+++ resolved
@@ -24,15 +24,12 @@
   RegistrationRetryInterval: 10s
 Director:
   DefaultResponse: cache
-<<<<<<< HEAD
   MinStatResponse: 1
   MaxStatResponse: 1
   StatTimeout: 200ms
   StatConcurrencyLimit: 1000
-=======
   AdvertisementTTL: 15m
   OriginCacheHealthTestInterval: 15s
->>>>>>> a0e51c0f
 Cache:
   Port: 8443
 Origin:
