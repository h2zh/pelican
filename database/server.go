--- conflicted
+++ resolved
@@ -2,12 +2,9 @@
 
 import (
 	"embed"
-<<<<<<< HEAD
 	"fmt"
-=======
 	"errors"
 	"time"
->>>>>>> 081412e6
 
 	"gorm.io/gorm"
 
