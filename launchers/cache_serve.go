//go:build !windows

/***************************************************************
 *
 * Copyright (C) 2024, Pelican Project, Morgridge Institute for Research
 *
 * Licensed under the Apache License, Version 2.0 (the "License"); you
 * may not use this file except in compliance with the License.  You may
 * obtain a copy of the License at
 *
 *    http://www.apache.org/licenses/LICENSE-2.0
 *
 * Unless required by applicable law or agreed to in writing, software
 * distributed under the License is distributed on an "AS IS" BASIS,
 * WITHOUT WARRANTIES OR CONDITIONS OF ANY KIND, either express or implied.
 * See the License for the specific language governing permissions and
 * limitations under the License.
 *
 ***************************************************************/

package launchers

import (
	"context"
	_ "embed"
	"net/url"
	"strconv"
	"time"

	"github.com/gin-gonic/gin"
	"github.com/pkg/errors"
	log "github.com/sirupsen/logrus"
	"github.com/spf13/viper"
	"golang.org/x/sync/errgroup"

	"github.com/pelicanplatform/pelican/broker"
	"github.com/pelicanplatform/pelican/cache"
	"github.com/pelicanplatform/pelican/config"
	"github.com/pelicanplatform/pelican/launcher_utils"
	"github.com/pelicanplatform/pelican/lotman"
	"github.com/pelicanplatform/pelican/metrics"
	"github.com/pelicanplatform/pelican/param"
	"github.com/pelicanplatform/pelican/server_structs"
	"github.com/pelicanplatform/pelican/server_utils"
	"github.com/pelicanplatform/pelican/xrootd"
)

func CacheServe(ctx context.Context, engine *gin.Engine, egrp *errgroup.Group, modules config.ServerType) (server_structs.XRootDServer, error) {
	err := xrootd.SetUpMonitoring(ctx, egrp)
	if err != nil {
		return nil, err
	}

	cache.RegisterCacheAPI(engine, ctx, egrp)

	cacheServer := &cache.CacheServer{}
	err = cacheServer.GetNamespaceAdsFromDirector()
	cacheServer.SetFilters()
	if err != nil {
		return nil, err
	}
	err = launcher_utils.CheckDefaults(cacheServer)
	if err != nil {
		return nil, err
	}

	// Register Lotman
	if param.Cache_EnableLotman.GetBool() {
		// Register the web endpoints
		if param.Lotman_EnableAPI.GetBool() {
			log.Debugln("Registering Lotman API")
			lotman.RegisterLotman(ctx, engine.Group("/"))
		}
		// Bind the c library funcs to Go
		if success := lotman.InitLotman(); !success {
			return nil, errors.New("Failed to initialize lotman")
		}
	}

	broker.RegisterBrokerCallback(ctx, engine.Group("/"))
	broker.LaunchNamespaceKeyMaintenance(ctx, egrp)
	configPath, err := xrootd.ConfigXrootd(ctx, false)
	if err != nil {
		return nil, err
	}

	xrootd.LaunchXrootdMaintenance(ctx, cacheServer, 2*time.Minute)

	cache.LaunchDirectorTestFileCleanup(ctx)

	if param.Cache_SelfTest.GetBool() {
		err = cache.InitSelfTestDir()
		if err != nil {
			return nil, err
		}

		cache.PeriodicCacheSelfTest(ctx, egrp)
	}

	// Director and origin also registers this metadata URL; avoid registering twice.
	if !modules.IsEnabled(config.DirectorType) && !modules.IsEnabled(config.OriginType) {
		server_utils.RegisterOIDCAPI(engine)
	}

	log.Info("Launching cache")
	launchers, err := xrootd.ConfigureLaunchers(false, configPath, false, true)
	if err != nil {
		return nil, err
	}

<<<<<<< HEAD
	portStartCallback := func(port int) {
		viper.Set("Cache.Port", port)
		if cacheUrl, err := url.Parse(param.Origin_Url.GetString()); err == nil {
			cacheUrl.Host = cacheUrl.Hostname() + ":" + strconv.Itoa(port)
			viper.Set("Cache.Url", cacheUrl.String())
			log.Debugln("Resetting Cache.Url to", cacheUrl.String())
		}
		log.Infoln("Cache startup complete on port", port)
	}

	if err = xrootd.LaunchDaemons(ctx, launchers, egrp, portStartCallback); err != nil {
=======
	pids, err := daemon.LaunchDaemons(ctx, launchers, egrp)
	if err != nil {
>>>>>>> c0a2083b
		return nil, err
	}
	cacheServer.SetPids(pids)
	return cacheServer, nil
}

// Finish configuration of the cache server.
<<<<<<< HEAD
func CacheServeFinish(ctx context.Context, egrp *errgroup.Group, cacheServer server_structs.XRootDServer) error {
	log.Debug("Register Cache")
	if err := launcher_utils.RegisterNamespaceWithRetry(ctx, egrp, "/caches/"+param.Xrootd_Sitename.GetString()); err != nil {
		return err
	}

	log.Debug("Advertise Cache")
	servers := make([]server_structs.XRootDServer, 1)
	servers[0] = cacheServer
	return launcher_utils.Advertise(ctx, servers)
=======
func CacheServeFinish(ctx context.Context, egrp *errgroup.Group) error {
	metrics.SetComponentHealthStatus(metrics.OriginCache_Registry, metrics.StatusWarning, "Start to register namespaces for the cache server")
	return launcher_utils.RegisterNamespaceWithRetry(ctx, egrp, "/caches/"+param.Xrootd_Sitename.GetString())
>>>>>>> c0a2083b
}<|MERGE_RESOLUTION|>--- conflicted
+++ resolved
@@ -108,7 +108,6 @@
 		return nil, err
 	}
 
-<<<<<<< HEAD
 	portStartCallback := func(port int) {
 		viper.Set("Cache.Port", port)
 		if cacheUrl, err := url.Parse(param.Origin_Url.GetString()); err == nil {
@@ -119,11 +118,8 @@
 		log.Infoln("Cache startup complete on port", port)
 	}
 
-	if err = xrootd.LaunchDaemons(ctx, launchers, egrp, portStartCallback); err != nil {
-=======
-	pids, err := daemon.LaunchDaemons(ctx, launchers, egrp)
+	pids, err := xrootd.LaunchDaemons(ctx, launchers, egrp, portStartCallback)
 	if err != nil {
->>>>>>> c0a2083b
 		return nil, err
 	}
 	cacheServer.SetPids(pids)
@@ -131,9 +127,9 @@
 }
 
 // Finish configuration of the cache server.
-<<<<<<< HEAD
 func CacheServeFinish(ctx context.Context, egrp *errgroup.Group, cacheServer server_structs.XRootDServer) error {
 	log.Debug("Register Cache")
+	metrics.SetComponentHealthStatus(metrics.OriginCache_Registry, metrics.StatusWarning, "Start to register namespaces for the cache server")
 	if err := launcher_utils.RegisterNamespaceWithRetry(ctx, egrp, "/caches/"+param.Xrootd_Sitename.GetString()); err != nil {
 		return err
 	}
@@ -142,9 +138,4 @@
 	servers := make([]server_structs.XRootDServer, 1)
 	servers[0] = cacheServer
 	return launcher_utils.Advertise(ctx, servers)
-=======
-func CacheServeFinish(ctx context.Context, egrp *errgroup.Group) error {
-	metrics.SetComponentHealthStatus(metrics.OriginCache_Registry, metrics.StatusWarning, "Start to register namespaces for the cache server")
-	return launcher_utils.RegisterNamespaceWithRetry(ctx, egrp, "/caches/"+param.Xrootd_Sitename.GetString())
->>>>>>> c0a2083b
 }