--- conflicted
+++ resolved
@@ -166,8 +166,6 @@
 			return shutdownCancel, err
 		}
 		servers = append(servers, server)
-<<<<<<< HEAD
-=======
 
 		// Ordering: `LaunchBrokerListener` depends on the "right" value of Origin.NamespacePrefix
 		// which is possibly not set until `OriginServe` is called.
@@ -176,23 +174,6 @@
 				return shutdownCancel, err
 			}
 		}
-
-		switch mode {
-		case "posix":
-			err = server_utils.WaitUntilWorking(ctx, "GET", param.Origin_Url.GetString()+"/.well-known/openid-configuration", "Origin", http.StatusOK)
-			if err != nil {
-				return shutdownCancel, err
-			}
-		case "s3":
-			// A GET on the server root should cause XRootD to reply with permission denied -- as long as the origin is
-			// running in auth mode (probably). This might need to be revisted if we set up an S3 origin without requiring
-			// tokens
-			err = server_utils.WaitUntilWorking(ctx, "GET", param.Origin_Url.GetString(), "Origin", http.StatusForbidden)
-			if err != nil {
-				return shutdownCancel, err
-			}
-		}
->>>>>>> ca211cf7
 	}
 	log.Info("Starting web engine...")
 	lnReference = nil
