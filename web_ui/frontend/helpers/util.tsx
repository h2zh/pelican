--- conflicted
+++ resolved
@@ -32,14 +32,14 @@
     }
 }
 
-<<<<<<< HEAD
 export function getObjectValue<T>(obj: any, keys: string[]): T | undefined {
     const currentValue = obj?.[keys[0]]
     if(keys.length == 1){
         return currentValue
     }
     return getObjectValue(currentValue, keys.slice(1))
-=======
+}
+
 export const getErrorMessage = async (response: Response) : Promise<string> =>  {
     let message;
     try {
@@ -49,5 +49,4 @@
         message = response.status + ": " + response.statusText
     }
     return message
->>>>>>> 473c6834
 }