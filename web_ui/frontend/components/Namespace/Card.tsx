'use client';

import { RegistryNamespace, User } from '@/index';
import React, { useContext, useRef, useState } from 'react';
import {
  Avatar,
  Box,
  IconButton,
  Paper,
  Tooltip,
  Typography,
  useMediaQuery,
} from '@mui/material';
import {
  CalendarMonth,
  Delete,
  Download,
  Edit,
  Person,
} from '@mui/icons-material';
import Link from 'next/link';

import InformationDropdown from './InformationDropdown';
import { NamespaceIcon } from '@/components/Namespace/index';
<<<<<<< HEAD
import { deleteNamespace } from '@/helpers/api';
=======
import { User } from '@/index';
import { deleteNamespace, NAMESPACE_KEY } from '@/helpers/api';
>>>>>>> 515f75ca
import { useSWRConfig } from 'swr';
import { AlertDispatchContext } from '@/components/AlertProvider';
import { alertOnError } from '@/helpers/util';
import { Theme } from '@mui/system';

export interface CardProps {
  namespace: RegistryNamespace;
  onUpdate?: () => void;
  authenticated?: User;
}

export const Card = ({ namespace, authenticated, onUpdate }: CardProps) => {
  const size = useMediaQuery((theme: Theme) => theme.breakpoints.down('md'))
    ? 'small'
    : 'medium';

  const dispatch = useContext(AlertDispatchContext);
  const ref = useRef<HTMLDivElement>(null);
  const [transition, setTransition] = useState<boolean>(false);
  const { mutate } = useSWRConfig();

  return (
    <>
      <Paper elevation={transition ? 2 : 0}>
        <Box
          sx={{
            cursor: 'pointer',
            display: 'flex',
            width: '100%',
            justifyContent: 'space-between',
            border: 'solid #ececec 1px',
            borderRadius: '4px',
            '&:hover': {
              bgcolor: '#ececec',
            },
            p: 1,
          }}
          bgcolor={'secondary'}
          onClick={() => setTransition(!transition)}
        >
          <Box
            my={'auto'}
            ml={1}
            display={'flex'}
            flexDirection={'row'}
            minWidth={0}
          >
            <NamespaceIcon serverType={namespace.type} />
            <Typography
              sx={{
                pt: '2px',
                overflow: 'hidden',
                textOverflow: 'ellipsis',
                whiteSpace: 'nowrap',
              }}
            >
              {namespace.prefix}
            </Typography>
          </Box>
          <Box display={'flex'} flexDirection={'row'}>
            <Box my={'auto'} display={'flex'}>
              {authenticated !== undefined &&
                authenticated.user == namespace.admin_metadata.user_id && (
                  <Box sx={{ borderRight: 'solid 1px #ececec', mr: 1 }}>
                    <Tooltip title={'Created By You'}>
                      <Avatar
                        sx={{
                          my: 'auto',
                          mr: 2,
                          ...(size === 'small'
                            ? { width: 30, height: 30 }
                            : { width: 40, height: 40 }),
                        }}
                      >
                        <Person fontSize={size} />
                      </Avatar>
                    </Tooltip>
                  </Box>
                )}
              <Tooltip title={'Download Public Key'}>
                <a
                  href={`/api/v1.0/registry_ui/namespaces/${namespace.id}/pubkey`}
                >
                  <IconButton
                    onClick={(e: React.MouseEvent) => e.stopPropagation()}
                    sx={{ mx: 1 }}
                    size={size}
                  >
                    <Download fontSize={size} />
                  </IconButton>
                </a>
              </Tooltip>
              {authenticated?.role == 'admin' && (
                <>
                  <Tooltip title={'Edit Registration'}>
                    <Link
                      href={`/registry/${namespace.type}/edit/?id=${namespace.id}`}
                    >
                      <IconButton
                        onClick={(e: React.MouseEvent) => e.stopPropagation()}
                        size={size}
                      >
                        <Edit fontSize={size} />
                      </IconButton>
                    </Link>
                  </Tooltip>
                  {['origin', 'cache'].includes(namespace.type) && (
                    <Tooltip title={'Register Downtime'}>
                      <Link
                        href={`/registry/downtime/?serverName=/${namespace.type}s/${namespace.prefix}`}
                      >
                        <IconButton
                          onClick={(e: React.MouseEvent) => e.stopPropagation()}
                          size={size}
                        >
                          <CalendarMonth fontSize={size} />
                        </IconButton>
                      </Link>
                    </Tooltip>
                  )}
                  <Tooltip title={'Delete Registration'}>
                    <IconButton
                      sx={{ bgcolor: '#ff00001a', mx: 1 }}
                      size={size}
                      color={'error'}
                      onClick={async (e) => {
                        e.stopPropagation();
                        await alertOnError(
                          async () => await deleteNamespace(namespace.id),
                          'Could Not Delete Registration',
                          dispatch
                        );
                        await mutate(NAMESPACE_KEY);
                        if (onUpdate) {
                          onUpdate();
                        }
                      }}
                    >
                      <Delete fontSize={size} />
                    </IconButton>
                  </Tooltip>
                </>
              )}
            </Box>
          </Box>
        </Box>
        <Box ref={ref}>
          <InformationDropdown
            adminMetadata={namespace.admin_metadata}
            transition={transition}
            parentRef={ref}
          />
        </Box>
      </Paper>
    </>
  );
};

export default Card;<|MERGE_RESOLUTION|>--- conflicted
+++ resolved
@@ -22,12 +22,8 @@
 
 import InformationDropdown from './InformationDropdown';
 import { NamespaceIcon } from '@/components/Namespace/index';
-<<<<<<< HEAD
-import { deleteNamespace } from '@/helpers/api';
-=======
 import { User } from '@/index';
 import { deleteNamespace, NAMESPACE_KEY } from '@/helpers/api';
->>>>>>> 515f75ca
 import { useSWRConfig } from 'swr';
 import { AlertDispatchContext } from '@/components/AlertProvider';
 import { alertOnError } from '@/helpers/util';
