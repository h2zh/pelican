import React, { useContext, useRef, useState } from 'react';
import { green, red } from '@mui/material/colors';
import { Avatar, Box, IconButton, Tooltip, Typography } from '@mui/material';
import { Check, Delete, Person } from '@mui/icons-material';
import { Alert, RegistryNamespace, User } from '@/index';
import InformationDropdown from './InformationDropdown';
import { NamespaceIcon } from '@/components/Namespace/index';
import { AlertContext, AlertDispatchContext } from '@/components/AlertProvider';
import { useSWRConfig } from 'swr';
<<<<<<< HEAD
import { approveNamespace, deleteNamespace } from '@/helpers/api';
=======
import CodeBlock from '@/components/CodeBlock';
import {
  approveNamespace,
  deleteNamespace,
  NAMESPACE_KEY,
} from '@/helpers/api';
>>>>>>> 515f75ca
import { alertOnError } from '@/helpers/util';

export interface DeniedCardProps {
  namespace: RegistryNamespace;
  onUpdate: () => void;
  onAlert: (alert: Alert) => void;
  authenticated?: User;
}

export const DeniedCard = ({ namespace, authenticated }: DeniedCardProps) => {
  const ref = useRef<HTMLDivElement>(null);
  const [transition, setTransition] = useState<boolean>(false);
  const dispatch = useContext(AlertDispatchContext);
  const alert = useContext(AlertContext);
  const { mutate } = useSWRConfig();

  return (
    <>
      <Box>
        <Box
          sx={{
            cursor: 'pointer',
            display: 'flex',
            width: '100%',
            justifyContent: 'space-between',
            border: 'solid #ececec 1px',
            borderRadius: transition ? '10px 10px 0px 0px' : 2,
            transition: 'background-color .3s ease-out',
            bgcolor:
              alert?.alertProps?.severity == 'success'
                ? green[100]
                : alert?.alertProps?.severity == 'error'
                  ? red[100]
                  : 'inherit',
            '&:hover': {
              bgcolor: alert ? undefined : '#ececec',
            },
            p: 1,
          }}
          bgcolor={'secondary'}
          onClick={() => setTransition(!transition)}
        >
          <Box my={'auto'} ml={1} display={'flex'} flexDirection={'row'}>
            <NamespaceIcon serverType={namespace.type} />
            <Typography sx={{ pt: '2px' }}>{namespace.prefix}</Typography>
          </Box>
          <Box display={'flex'}>
            <Box my={'auto'} display={'flex'} flexDirection={'row'}>
              {authenticated !== undefined &&
                authenticated.user == namespace.admin_metadata.user_id && (
                  <Box sx={{ borderRight: 'solid 1px #ececec', mr: 1 }}>
                    <Tooltip title={'Created By You'}>
                      <Avatar
                        sx={{
                          height: '40px',
                          width: '40px',
                          my: 'auto',
                          mr: 2,
                        }}
                      >
                        <Person />
                      </Avatar>
                    </Tooltip>
                  </Box>
                )}
              {authenticated?.role == 'admin' && (
                <>
                  <Tooltip title={'Delete Registration'}>
                    <IconButton
                      sx={{ bgcolor: '#ff00001a', mx: 1 }}
                      color={'error'}
                      onClick={async (e) => {
                        e.stopPropagation();
                        await alertOnError(
                          () => deleteNamespace(namespace.id),
                          'Could Not Delete Registration',
                          dispatch
                        );
                        mutate(NAMESPACE_KEY);
                      }}
                    >
                      <Delete />
                    </IconButton>
                  </Tooltip>
                  <Tooltip title={'Approve Registration'}>
                    <IconButton
                      sx={{ bgcolor: '#2e7d3224', mx: 1 }}
                      color={'success'}
                      onClick={async (e) => {
                        e.stopPropagation();
                        await alertOnError(
                          () => approveNamespace(namespace.id),
                          'Could Not Approve Registration',
                          dispatch
                        );
                        mutate(NAMESPACE_KEY);
                      }}
                    >
                      <Check />
                    </IconButton>
                  </Tooltip>
                </>
              )}
            </Box>
          </Box>
        </Box>
        <Box ref={ref}>
          <InformationDropdown
            adminMetadata={namespace.admin_metadata}
            transition={transition}
            parentRef={ref}
          />
        </Box>
      </Box>
    </>
  );
};

export default DeniedCard;<|MERGE_RESOLUTION|>--- conflicted
+++ resolved
@@ -7,16 +7,12 @@
 import { NamespaceIcon } from '@/components/Namespace/index';
 import { AlertContext, AlertDispatchContext } from '@/components/AlertProvider';
 import { useSWRConfig } from 'swr';
-<<<<<<< HEAD
 import { approveNamespace, deleteNamespace } from '@/helpers/api';
-=======
-import CodeBlock from '@/components/CodeBlock';
 import {
   approveNamespace,
   deleteNamespace,
   NAMESPACE_KEY,
 } from '@/helpers/api';
->>>>>>> 515f75ca
 import { alertOnError } from '@/helpers/util';
 
 export interface DeniedCardProps {
