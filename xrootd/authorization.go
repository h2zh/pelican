/***************************************************************
 *
 * Copyright (C) 2023, Pelican Project, Morgridge Institute for Research
 *
 * Licensed under the Apache License, Version 2.0 (the "License"); you
 * may not use this file except in compliance with the License.  You may
 * obtain a copy of the License at
 *
 *    http://www.apache.org/licenses/LICENSE-2.0
 *
 * Unless required by applicable law or agreed to in writing, software
 * distributed under the License is distributed on an "AS IS" BASIS,
 * WITHOUT WARRANTIES OR CONDITIONS OF ANY KIND, either express or implied.
 * See the License for the specific language governing permissions and
 * limitations under the License.
 *
 ***************************************************************/

//
// This file generates the authorization configuration for the XRootD
// server.  Particularly, it generates the scitokens.cfg the server will
// use to interpret the tokens.
//

package xrootd

import (
	"bufio"
	"bytes"
	_ "embed"
	"encoding/json"
	"io"
	"net/http"
	"net/url"
	"os"
	"path/filepath"
	"strings"
	"text/template"
	"unicode"

	"github.com/go-ini/ini"
	"github.com/pkg/errors"
	log "github.com/sirupsen/logrus"

	"github.com/pelicanplatform/pelican/cache_ui"
	"github.com/pelicanplatform/pelican/common"
	"github.com/pelicanplatform/pelican/config"
	"github.com/pelicanplatform/pelican/origin_ui"
	"github.com/pelicanplatform/pelican/param"
	"github.com/pelicanplatform/pelican/server_utils"
)

type (

	// XRootD server-wide configurations for SciTokens.
	GlobalCfg struct {
		Audience []string
	}

	// Per-issuer configuration
	Issuer struct {
		Name            string
		Issuer          string
		BasePaths       []string
		RestrictedPaths []string
		MapSubject      bool
		DefaultUser     string
		UsernameClaim   string
		NameMapfile     string
	}

	// Top-level configuration object for the template
	ScitokensCfg struct {
		Global    GlobalCfg
		IssuerMap map[string]Issuer
	}

	openIdConfig struct {
		Issuer               string   `json:"issuer"`
		JWKSURI              string   `json:"jwks_uri"`
		TokenEndpoint        string   `json:"token_endpoint,omitempty"`
		UserInfoEndpoint     string   `json:"userinfo_endpoint,omitempty"`
		RevocationEndpoint   string   `json:"revocation_endpoint,omitempty"`
		GrantTypesSupported  []string `json:"grant_types_supported,omitempty"`
		ScopesSupported      []string `json:"scopes_supported,omitempty"`
		TokenAuthMethods     []string `json:"token_endpoint_auth_methods_supported,omitempty"`
		RegistrationEndpoint string   `json:"registration_endpoint,omitempty"`
		DeviceEndpoint       string   `json:"device_authorization_endpoint,omitempty"`
	}
)

var (
	//go:embed resources/scitokens.cfg
	scitokensCfgTemplate string
)

// Remove a trailing carriage return from a slice.  Used by scanLinesWithCont
func dropCR(data []byte) []byte {
	if len(data) > 0 && data[len(data)-1] == '\r' {
		return data[0 : len(data)-1]
	}
	return data
}

// Scan through the lines of a file, respecting line continuation characters.  That is,
//
// ```
// foo \
// bar
// ```
//
// Would be parsed as a single line, `foo bar`.
//
// Follows the ScanFunc interface defined by bufio.
func ScanLinesWithCont(data []byte, atEOF bool) (advance int, token []byte, err error) {
	if atEOF && len(data) == 0 {
		return 0, nil, nil
	}
	curData := data
	for {
		firstControl := bytes.IndexAny(curData, "\\\n")
		if firstControl < 0 {
			if atEOF {
				// EOF and no more control characters; gobble up the rest
				token = append(token, curData...)
				advance += len(curData)
				return
			} else {
				// Not the end of the stream -- ask for more data to see if we get a full line.
				return 0, nil, nil
			}
		} else if curData[firstControl] == '\\' {
			// There's a line continuation.  Ignore the rest of the whitespace, advance to new line.
			token = append(token, curData[0:firstControl]...)
			idx := firstControl + 1
			for {
				if idx == len(curData) {
					break
				} else if curData[idx] == '\n' {
					idx += 1
					break
				} else if unicode.IsSpace(rune(curData[idx])) {
					idx += 1
				} else {
					return 0, nil, errors.Errorf("invalid character after line continuation: %s", string(curData[idx]))
				}
			}
			curData = curData[idx:]
			advance += idx
		} else { // must be a newline.  Return.
			token = dropCR(append(token, curData[0:firstControl]...))
			advance += firstControl + 1
			return
		}
	}
}

// Given a reference to a Scitokens configuration, write it out to a known location
// on disk for the xrootd server
func writeScitokensConfiguration(modules config.ServerType, cfg *ScitokensCfg) error {

	JSONify := func(v any) (string, error) {
		result, err := json.Marshal(v)
		return string(result), err
	}
	templ := template.Must(template.New("scitokens.cfg").
		Funcs(template.FuncMap{"StringsJoin": strings.Join, "JSONify": JSONify}).
		Parse(scitokensCfgTemplate))

	gid, err := config.GetDaemonGID()
	if err != nil {
		return err
	}

	xrootdRun := param.Xrootd_RunLocation.GetString()
	configPath := filepath.Join(xrootdRun, "scitokens-generated.cfg.tmp")
	file, err := os.OpenFile(configPath, os.O_WRONLY|os.O_CREATE|os.O_TRUNC, 0640)
	if err != nil {
		return errors.Wrapf(err, "Failed to create a temporary scitokens file %s", configPath)
	}
	defer file.Close()
	if err = os.Chown(configPath, -1, gid); err != nil {
		return errors.Wrapf(err, "Unable to change ownership of generated scitokens"+
			" configuration file %v to desired daemon gid %v", configPath, gid)
	}

	err = templ.Execute(file, cfg)
	if err != nil {
		return errors.Wrapf(err, "Unable to create scitokens.cfg template")
	}

	// Note that we write to the file then rename it into place.  This is because the
	// xrootd daemon will periodically reload the scitokens.cfg and, in some cases,
	// we may want to update it without restarting the server.
	finalConfigPath := filepath.Join(xrootdRun, "scitokens-origin-generated.cfg")
	if modules.IsEnabled(config.CacheType) {
		finalConfigPath = filepath.Join(xrootdRun, "scitokens-cache-generated.cfg")
	}
	if err = os.Rename(configPath, finalConfigPath); err != nil {
		return errors.Wrapf(err, "Failed to rename scitokens.cfg to final location")
	}
	return nil
}

// Retrieves authorization auth files for OSDF caches and origins
// This function queries the topology url for the specific authfiles for the cache and origin
// and returns a pointer to a byte buffer containing the file contents, returns nil if the
// authfile doesn't exist - considering it an empty file
func getOSDFAuthFiles(server server_utils.XRootDServer) ([]byte, error) {
	var stype string
	if server.GetServerType().IsEnabled(config.OriginType) {
		stype = "origin"
	} else {
		stype = "cache"
	}

	base, err := url.Parse(param.Federation_TopologyUrl.GetString())
	if err != nil {
		return nil, err
	}
	endpoint, err := url.Parse("/" + stype + "/Authfile?fqdn=" + param.Server_Hostname.GetString())
	if err != nil {
		return nil, err
	}
	client := http.Client{Transport: config.GetTransport()}
	url := base.ResolveReference(endpoint)
	log.Debugln("Querying OSDF url:", url.String())

	req, err := http.NewRequest("GET", url.String(), nil)
	if err != nil {
		return nil, err
	}
	resp, err := client.Do(req)

	if err != nil {
		return nil, err
	}

	defer resp.Body.Close()

	// If endpoint isn't in topology, we simply want to return an empty buffer
	// The cache an origin still run, but without any information from the authfile
	if resp.StatusCode == 404 {
		return nil, nil
	}
	buf := new(bytes.Buffer)

	_, err = io.Copy(buf, resp.Body)
	if err != nil {
		return nil, err
	}

	return buf.Bytes(), nil
}

// Parse the input xrootd authfile, add any default configurations, and then save it
// into the xrootd runtime directory
func EmitAuthfile(server server_utils.XRootDServer) error {
	authfile := param.Xrootd_Authfile.GetString()
	log.Debugln("Location of input authfile:", authfile)
	contents, err := os.ReadFile(authfile)
	if err != nil {
		return errors.Wrapf(err, "Failed to read xrootd authfile from %s", authfile)
	}

	output := new(bytes.Buffer)
	foundPublicLine := false
	if config.GetPreferredPrefix() == "OSDF" {
		log.Debugln("Retrieving OSDF Authfile for server")
		bytes, err := getOSDFAuthFiles(server)
		if err != nil {
			return errors.Wrapf(err, "Failed to fetch osdf authfile from topology")
		}

		log.Debugln("Parsing OSDF Authfile")
		if bytes != nil {
			output.Write(bytes)
		}
	}

	sc := bufio.NewScanner(strings.NewReader(string(contents)))
	sc.Split(ScanLinesWithCont)
	log.Debugln("Parsing the input authfile")
	for sc.Scan() {
		lineContents := sc.Text()
		words := strings.Fields(lineContents)
		if len(words) >= 2 && words[0] == "u" && words[1] == "*" {
			// There exists a public access already in the authfile
			if server.GetServerType().IsEnabled(config.OriginType) {
				outStr := "u * /.well-known lr "
				// Set up public reads if the origin is configured for it
				if param.Origin_EnablePublicReads.GetBool() {
					outStr += param.Origin_NamespacePrefix.GetString() + " lr "
				}
				output.Write([]byte(outStr + strings.Join(words[2:], " ") + "\n"))
			} else {
				output.Write([]byte(lineContents + "\n"))
			}
			foundPublicLine = true
		} else {
			// Copy over entry verbatim
			output.Write([]byte(lineContents + "\n"))
		}
	}
	// If Origin and no authfile already exists, add the ./well-known to the authfile
	if !foundPublicLine && server.GetServerType().IsEnabled(config.OriginType) {
		outStr := "u * /.well-known lr"
		if param.Origin_EnablePublicReads.GetBool() {
			outStr += " " + param.Origin_NamespacePrefix.GetString() + " lr"
		}
		outStr += "\n"
		output.Write([]byte(outStr))
	}

	// For the cache, add the public namespaces
	if server.GetServerType().IsEnabled(config.CacheType) {
		// If nothing has been written to the output yet
		var outStr string
		if !foundPublicLine {
			outStr = "u * "
		}
		for _, ad := range server.GetNamespaceAds() {
			if ad.PublicRead && ad.Path != "" {
				outStr += ad.Path + " lr "
			}
		}
		// A public namespace exists, so a line needs to be printed
		if len(outStr) > 4 {
			output.Write([]byte(outStr + "\n"))
		}
	}

	gid, err := config.GetDaemonGID()
	if err != nil {
		return err
	}

	xrootdRun := param.Xrootd_RunLocation.GetString()
	finalAuthPath := filepath.Join(xrootdRun, "authfile-origin-generated")
	if server.GetServerType().IsEnabled(config.CacheType) {
		finalAuthPath = filepath.Join(xrootdRun, "authfile-cache-generated")
	}
	file, err := os.OpenFile(finalAuthPath, os.O_WRONLY|os.O_CREATE|os.O_TRUNC, 0640)
	if err != nil {
		return errors.Wrapf(err, "Failed to create a generated authfile %s", finalAuthPath)
	}
	defer file.Close()
	if err = os.Chown(finalAuthPath, -1, gid); err != nil {
		return errors.Wrapf(err, "Unable to change ownership of generated auth"+
			"file %v to desired daemon gid %v", finalAuthPath, gid)
	}
	if _, err := output.WriteTo(file); err != nil {
		return errors.Wrapf(err, "Failed to write to generated authfile %v", finalAuthPath)
	}

	return nil
}

// Given a filename, load and parse the file into a ScitokensCfg object
func LoadScitokensConfig(fileName string) (cfg ScitokensCfg, err error) {
	configIni, err := ini.Load(fileName)
	if err != nil {
		return cfg, errors.Wrapf(err, "Unable to load the scitokens.cfg at %s", fileName)
	}

	cfg.IssuerMap = make(map[string]Issuer)

	if section, err := configIni.GetSection("Global"); err == nil {
		if audienceKey := section.Key("audience"); audienceKey != nil {
			for _, audience := range audienceKey.Strings(",") {
				cfg.Global.Audience = append(cfg.Global.Audience, strings.TrimSpace(audience))
			}
		}
		if audienceKey := section.Key("audience_json"); audienceKey != nil && audienceKey.String() != "" {
			var audiences []string
			if err := json.Unmarshal([]byte(audienceKey.String()), &audiences); err != nil {
				return cfg, errors.Wrapf(err, "Unable to parse audience_json from %s", fileName)
			}
			for _, audience := range audiences {
				cfg.Global.Audience = append(cfg.Global.Audience, strings.TrimSpace(audience))
			}
		}
	}

	for _, sectionName := range configIni.Sections() {
		if !strings.HasPrefix(sectionName.Name(), "Issuer ") {
			continue
		}

		var newIssuer Issuer
		newIssuer.Name = sectionName.Name()[len("Issuer "):]
		if issuerKey := sectionName.Key("issuer"); issuerKey != nil {
			newIssuer.Issuer = issuerKey.String()
		}

		if basePathsKey := sectionName.Key("base_path"); basePathsKey != nil {
			for _, path := range basePathsKey.Strings(",") {
				newIssuer.BasePaths = append(newIssuer.BasePaths, strings.TrimSpace(path))
			}
		}

		if mapSubjectKey := sectionName.Key("map_subject"); mapSubjectKey != nil {
			newIssuer.MapSubject = mapSubjectKey.MustBool()
		}

		if defaultUserKey := sectionName.Key("default_user"); defaultUserKey != nil {
			newIssuer.DefaultUser = defaultUserKey.String()
		}

		if nameMapfileKey := sectionName.Key("name_mapfile"); nameMapfileKey != nil {
			newIssuer.NameMapfile = nameMapfileKey.String()
		}

		if usernameClaimKey := sectionName.Key("username_claim"); usernameClaimKey != nil {
			newIssuer.UsernameClaim = usernameClaimKey.String()
		}

		cfg.IssuerMap[newIssuer.Issuer] = newIssuer
	}

	return cfg, nil
}

// We have a special issuer just for self-monitoring the origin.
func GenerateMonitoringIssuer() (issuer Issuer, err error) {
	if val := param.Origin_SelfTest.GetBool(); !val {
		return
	}
	issuer.Name = "Built-in Monitoring"
	issuerUrl, err := server_utils.GetServerIssuerURL()
	if err != nil {
		return
	}
	issuer.Issuer = issuerUrl.String()
	issuer.BasePaths = []string{"/pelican/monitoring"}
	issuer.DefaultUser = "xrootd"

	return
}

func GenerateOriginIssuer(exportedPaths []string) (issuer Issuer, err error) {
	// TODO: Return to this and figure out how to get a proper unmarshal to work
	if len(exportedPaths) == 0 {
		return
	}
	issuer.Name = "Origin"
	issuerUrl, err := server_utils.GetServerIssuerURL()
	if err != nil {
		return
	}
	issuer.Issuer = issuerUrl.String()
	issuer.BasePaths = exportedPaths
	issuer.RestrictedPaths = param.Origin_ScitokensRestrictedPaths.GetStringSlice()
	issuer.MapSubject = param.Origin_ScitokensMapSubject.GetBool()
	issuer.DefaultUser = param.Origin_ScitokensDefaultUser.GetString()
	issuer.UsernameClaim = param.Origin_ScitokensUsernameClaim.GetString()

	return
}

// We have a special issuer just for director-based monitoring of the origin.
func GenerateDirectorMonitoringIssuer() (issuer Issuer, err error) {
	if val := param.Federation_DirectorUrl.GetString(); val == "" {
		return
	}
	issuer.Name = "Director-based Monitoring"
	issuer.Issuer = param.Federation_DirectorUrl.GetString()
	issuer.BasePaths = []string{"/pelican/monitoring"}
	issuer.DefaultUser = "xrootd"

	return
}

// Director's `stat` feature requires access to origin's files,
// so we need to add director as a valid issuer
func GenerateDirectorStatIssuer(exportedPaths []string) (issuer Issuer, err error) {
	if val := param.Federation_DirectorUrl.GetString(); val == "" {
		return
	}
	issuer.Name = "Director Stat"
	issuer.Issuer = param.Federation_DirectorUrl.GetString()
	issuer.BasePaths = exportedPaths
	issuer.DefaultUser = "xrootd"

	return
}

// Makes the general scitokens config to be used by both the origin and the cache
func makeSciTokensCfg() (cfg ScitokensCfg, err error) {
	gid, err := config.GetDaemonGID()
	if err != nil {
		return cfg, err
	}

	// Create the scitokens.cfg file if it's not already present
	scitokensCfg := param.Xrootd_ScitokensConfig.GetString()

	err = config.MkdirAll(filepath.Dir(scitokensCfg), 0755, -1, gid)
	if err != nil {
		return cfg, errors.Wrapf(err, "Unable to create directory %v",
			filepath.Dir(scitokensCfg))
	}
	// We only open the file without chmod to daemon group as we will make
	// a copy of this file and save it into xrootd run location
	if file, err := os.OpenFile(scitokensCfg, os.O_WRONLY|os.O_CREATE|os.O_EXCL, 0640); err == nil {
		file.Close()
	} else if !errors.Is(err, os.ErrExist) {
		return cfg, err
	}
	cfg, err = LoadScitokensConfig(scitokensCfg)
	if err != nil {
		return cfg, errors.Wrapf(err, "Failed to load scitokens configuration at %s", scitokensCfg)
	}

	return cfg, nil
}

// Writes out the server's scitokens.cfg configuration
func EmitScitokensConfig(server server_utils.XRootDServer) error {
	if originServer, ok := server.(*origin_ui.OriginServer); ok {
		return WriteOriginScitokensConfig(originServer.GetAuthorizedPrefixes())
	} else if cacheServer, ok := server.(*cache_ui.CacheServer); ok {
		return WriteCacheScitokensConfig(cacheServer.GetNamespaceAds())
	} else {
		return errors.New("Internal error: server object is neither cache nor origin")
	}
}

// Writes out the origin's scitokens.cfg configuration
func WriteOriginScitokensConfig(exportedPaths []string) error {
	cfg, err := makeSciTokensCfg()
	if err != nil {
		return err
	}
	if issuer, err := GenerateMonitoringIssuer(); err == nil && len(issuer.Name) > 0 {
		if val, ok := cfg.IssuerMap[issuer.Issuer]; ok {
			val.BasePaths = append(val.BasePaths, issuer.BasePaths...)
			cfg.IssuerMap[issuer.Issuer] = val
		} else {
			cfg.IssuerMap[issuer.Issuer] = issuer
			cfg.Global.Audience = append(cfg.Global.Audience, issuer.Issuer)
		}
	}
	if issuer, err := GenerateOriginIssuer(exportedPaths); err == nil && len(issuer.Name) > 0 {
		if val, ok := cfg.IssuerMap[issuer.Issuer]; ok {
			val.BasePaths = append(val.BasePaths, issuer.BasePaths...)
			cfg.IssuerMap[issuer.Issuer] = val
		} else {
			cfg.IssuerMap[issuer.Issuer] = issuer
			cfg.Global.Audience = append(cfg.Global.Audience, issuer.Issuer)
		}
	}
	if issuer, err := GenerateDirectorMonitoringIssuer(); err == nil && len(issuer.Name) > 0 {
		if val, ok := cfg.IssuerMap[issuer.Issuer]; ok {
			val.BasePaths = append(val.BasePaths, issuer.BasePaths...)
			cfg.IssuerMap[issuer.Issuer] = val
		} else {
			cfg.IssuerMap[issuer.Issuer] = issuer
		}
	}
	if issuer, err := GenerateDirectorStatIssuer(exportedPaths); err == nil && len(issuer.Name) > 0 {
		if val, ok := cfg.IssuerMap[issuer.Issuer]; ok {
			val.BasePaths = append(val.BasePaths, issuer.BasePaths...)
			cfg.IssuerMap[issuer.Issuer] = val
		} else {
			cfg.IssuerMap[issuer.Issuer] = issuer
		}
	}

	return writeScitokensConfiguration(config.OriginType, &cfg)
}

// Writes out the cache's scitokens.cfg configuration
<<<<<<< HEAD
func WriteCacheScitokensConfig(nsAds []common.NamespaceAd) error {
=======
func WriteCacheScitokensConfig(nsAds []director.NamespaceAdV2) error {
>>>>>>> bb3e0db5
	cfg, err := makeSciTokensCfg()
	if err != nil {
		return err
	}
	for _, ad := range nsAds {
		if !ad.PublicRead {
			for _, ti := range ad.Issuer {
				if val, ok := cfg.IssuerMap[ti.IssuerUrl.String()]; ok {
					val.BasePaths = append(val.BasePaths, ti.BasePaths...)
					cfg.IssuerMap[ti.IssuerUrl.String()] = val
				} else {
					cfg.IssuerMap[ti.IssuerUrl.String()] = Issuer{Issuer: ti.IssuerUrl.String(), BasePaths: ti.BasePaths, Name: ti.IssuerUrl.String()}
					cfg.Global.Audience = append(cfg.Global.Audience, ti.IssuerUrl.String())
				}
			}
		}
	}

	return writeScitokensConfiguration(config.CacheType, &cfg)
}

func EmitIssuerMetadata(exportPath string) error {
	gid, err := config.GetDaemonGID()
	if err != nil {
		return err
	}

	keys, err := config.GetIssuerPublicJWKS()
	if err != nil {
		return err
	}
	wellKnownPath := filepath.Join(exportPath, ".well-known")
	err = config.MkdirAll(wellKnownPath, 0755, -1, gid)
	if err != nil {
		return err
	}
	file, err := os.OpenFile(filepath.Join(wellKnownPath, "issuer.jwks"),
		os.O_WRONLY|os.O_CREATE|os.O_TRUNC, 0644)
	if err != nil {
		return err
	}
	defer file.Close()
	buf, err := json.MarshalIndent(keys, "", " ")
	if err != nil {
		return errors.Wrap(err, "Failed to marshal public keys")
	}
	_, err = file.Write(buf)
	if err != nil {
		return errors.Wrap(err, "Failed to write public key set to export directory")
	}

	openidFile, err := os.OpenFile(filepath.Join(wellKnownPath, "openid-configuration"),
		os.O_WRONLY|os.O_CREATE|os.O_TRUNC, 0644)
	if err != nil {
		return err
	}
	defer openidFile.Close()

	originUrlStr := param.Origin_Url.GetString()
	jwksUrl, err := url.Parse(originUrlStr)
	if err != nil {
		return err
	}
	jwksUrl.Path = "/.well-known/issuer.jwks"

	cfg := openIdConfig{
		Issuer:  param.Origin_Url.GetString(),
		JWKSURI: jwksUrl.String(),
	}

	// If we have the built-in issuer enabled, fill in the URLs for OA4MP
	if param.Origin_EnableIssuer.GetBool() {
		serviceUri := param.Server_ExternalWebUrl.GetString() + "/api/v1.0/issuer"
		cfg.TokenEndpoint = serviceUri + "/token"
		cfg.UserInfoEndpoint = serviceUri + "/userinfo"
		cfg.RevocationEndpoint = serviceUri + "/revoke"
		cfg.GrantTypesSupported = []string{"refresh_token", "urn:ietf:params:oauth:grant-type:device_code", "authorization_code"}
		cfg.ScopesSupported = []string{"openid", "offline_access", "wlcg", "storage.read:/",
			"storage.modify:/", "storage.create:/"}
		cfg.TokenAuthMethods = []string{"client_secret_basic", "client_secret_post"}
		cfg.RegistrationEndpoint = serviceUri + "/oidc-cm"
		cfg.DeviceEndpoint = serviceUri + "/device_authorization"
	}

	buf, err = json.MarshalIndent(cfg, "", " ")
	if err != nil {
		return errors.Wrap(err, "Failed to marshal OpenID configuration file contents")
	}
	_, err = openidFile.Write(buf)
	if err != nil {
		return errors.Wrap(err, "Failed to write OpenID configuration file")
	}

	return nil
}<|MERGE_RESOLUTION|>--- conflicted
+++ resolved
@@ -571,11 +571,7 @@
 }
 
 // Writes out the cache's scitokens.cfg configuration
-<<<<<<< HEAD
-func WriteCacheScitokensConfig(nsAds []common.NamespaceAd) error {
-=======
-func WriteCacheScitokensConfig(nsAds []director.NamespaceAdV2) error {
->>>>>>> bb3e0db5
+func WriteCacheScitokensConfig(nsAds []common.NamespaceAdV2) error {
 	cfg, err := makeSciTokensCfg()
 	if err != nil {
 		return err
