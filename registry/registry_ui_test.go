--- conflicted
+++ resolved
@@ -239,13 +239,8 @@
 			requestURL := "/namespaces?server_type=" + tc.serverType + "&status=" + tc.status
 			req, _ := http.NewRequest("GET", requestURL, nil)
 			if tc.authUser {
-<<<<<<< HEAD
-				tokenCfg := utils.TokenConfig{Issuer: "https://mock-server.com", Lifetime: time.Minute, Subject: "admin", TokenProfile: utils.None}
+				tokenCfg := token.TokenConfig{Issuer: "https://mock-server.com", Lifetime: time.Minute, Subject: "admin", TokenProfile: token.None}
 				tokenCfg.AddScopes(token_scopes.WebUi_Access)
-=======
-				tokenCfg := token.TokenConfig{Issuer: "https://mock-server.com", Lifetime: time.Minute, Subject: "admin", TokenProfile: token.None}
-				tokenCfg.AddScopes([]token_scopes.TokenScope{token_scopes.WebUi_Access})
->>>>>>> e3b3444c
 				token, err := tokenCfg.CreateToken()
 				require.NoError(t, err)
 				req.AddCookie(&http.Cookie{Name: "login", Value: token, Path: "/"})
