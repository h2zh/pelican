package registry

import (
	"context"
	"crypto/ecdsa"
	"crypto/elliptic"
	"crypto/rand"
	"encoding/json"
	"fmt"
	"net/http"
	"net/http/httptest"
	"testing"

	"github.com/gin-gonic/gin"
	"github.com/lestrrat-go/jwx/v2/jwa"
	"github.com/lestrrat-go/jwx/v2/jwk"
	"github.com/pelicanplatform/pelican/test_utils"
	"github.com/pkg/errors"
	"github.com/spf13/viper"
	"github.com/stretchr/testify/assert"
	"github.com/stretchr/testify/require"
)

func GenerateMockJWKS() (string, error) {
	// Create a private key to use for the test
	privateKey, err := ecdsa.GenerateKey(elliptic.P256(), rand.Reader)
	if err != nil {
		return "", errors.Wrap(err, "Error generating private key")
	}

	// Convert from raw ecdsa to jwk.Key
	pKey, err := jwk.FromRaw(privateKey)
	if err != nil {
		return "", errors.Wrap(err, "Unable to convert ecdsa.PrivateKey to jwk.Key")
	}

	//Assign Key id to the private key
	err = jwk.AssignKeyID(pKey)
	if err != nil {
		return "", errors.Wrap(err, "Error assigning kid to private key")
	}

	//Set an algorithm for the key
	err = pKey.Set(jwk.AlgorithmKey, jwa.ES256)
	if err != nil {
		return "", errors.Wrap(err, "Unable to set algorithm for pKey")
	}

	publicKey, err := pKey.PublicKey()
	if err != nil {
		return "", errors.Wrap(err, "Unable to get the public key from private key")
	}

	jwks := jwk.NewSet()
	err = jwks.AddKey(publicKey)
	if err != nil {
		return "", errors.Wrap(err, "Unable to add public key to the jwks")
	}

	jsonData, err := json.MarshalIndent(jwks, "", "  ")
	if err != nil {
		return "", errors.Wrap(err, "Unable to marshall the json into string")
	}
	// Append a new line to the JSON data
	jsonData = append(jsonData, '\n')

	return string(jsonData), nil
}

func TestListNamespaces(t *testing.T) {
	ctx, cancel, egrp := test_utils.TestContext(context.Background(), t)
	defer func() { require.NoError(t, egrp.Wait()) }()
	defer cancel()

	// Initialize the mock database
<<<<<<< HEAD
	err := setupMockNamespaceDB(ctx)
	if err != nil {
		t.Fatalf("Failed to set up mock namespace DB: %v", err)
	}
	defer teardownMockNamespaceDB()
=======
	setupMockRegistryDB(t)
	defer teardownMockNamespaceDB(t)
>>>>>>> 6102f069

	router := gin.Default()

	router.GET("/namespaces", listNamespaces)

	tests := []struct {
		description  string
		serverType   string
		expectedCode int
		emptyDB      bool
		expectedData []Namespace
	}{
		{
			description:  "valid-request-with-empty-db",
			serverType:   string(OriginType),
			expectedCode: http.StatusOK,
			emptyDB:      true,
			expectedData: []Namespace{},
		},
		{
			description:  "valid-request-with-origin-type",
			serverType:   string(OriginType),
			expectedCode: http.StatusOK,
			expectedData: mockNssWithOrigins,
		},
		{
			description:  "valid-request-with-cache-type",
			serverType:   string(CacheType),
			expectedCode: http.StatusOK,
			expectedData: mockNssWithCaches,
		},
		{
			description:  "valid-request-without-type",
			serverType:   "",
			expectedCode: http.StatusOK,
			expectedData: mockNssWithMixed,
		},
		{
			description:  "invalid-request-parameters",
			serverType:   "random_type", // some invalid query string
			expectedCode: http.StatusBadRequest,
			expectedData: nil,
		},
	}

	for _, tc := range tests {
		t.Run(tc.description, func(t *testing.T) {
			if !tc.emptyDB {
				err := insertMockDBData(mockNssWithMixed)
				if err != nil {
					t.Fatalf("Failed to set up mock data: %v", err)
				}
			}
			defer func() {
				resetNamespaceDB(t)
			}()

			// Create a request to the endpoint
			w := httptest.NewRecorder()
			requestURL := ""
			if tc.serverType != "" {
				requestURL = "/namespaces?server_type=" + tc.serverType
			} else {
				requestURL = "/namespaces"
			}
			req, _ := http.NewRequest("GET", requestURL, nil)
			router.ServeHTTP(w, req)

			// Check the response
			assert.Equal(t, tc.expectedCode, w.Code)

			if tc.expectedCode == http.StatusOK {
				var got []Namespace
				err := json.Unmarshal(w.Body.Bytes(), &got)
				if err != nil {
					t.Fatalf("Failed to unmarshal response body: %v", err)
				}
				assert.True(t, compareNamespaces(tc.expectedData, got, true), "Response data does not match expected")
			}
		})
	}
}

func TestGetNamespaceJWKS(t *testing.T) {
	ctx, cancel, egrp := test_utils.TestContext(context.Background(), t)
	defer func() { require.NoError(t, egrp.Wait()) }()
	defer cancel()

	mockPublicKey, err := GenerateMockJWKS()
	if err != nil {
		t.Fatalf("Failed to set up mock public key: %v", err)
	}
	// Initialize the mock database
<<<<<<< HEAD
	err = setupMockNamespaceDB(ctx)
	if err != nil {
		t.Fatalf("Failed to set up mock namespace DB: %v", err)
	}
	defer teardownMockNamespaceDB()
=======
	setupMockRegistryDB(t)
	defer teardownMockNamespaceDB(t)
>>>>>>> 6102f069

	router := gin.Default()

	router.GET("/test/:id/pubkey", getNamespaceJWKS)

	tests := []struct {
		description  string
		requestId    string
		expectedCode int
		emptyDB      bool
		expectedData string
	}{
		{
			description:  "valid-request-with-empty-key",
			requestId:    "1",
			expectedCode: http.StatusOK,
			expectedData: mockPublicKey,
		},
		{
			description:  "invalid-request-with-str-id",
			requestId:    "crazy-id",
			expectedCode: http.StatusBadRequest,
			expectedData: "",
		},
		{
			description:  "invalid-request-with-0-id",
			requestId:    "0",
			expectedCode: http.StatusBadRequest,
		},
		{
			description:  "invalid-request-with-neg-id",
			requestId:    "-10000",
			expectedCode: http.StatusBadRequest,
		},
		{
			description:  "invalid-request-with-empty-id",
			requestId:    "",
			expectedCode: http.StatusBadRequest,
		},
		{
			description:  "invalid-request-with-id-not-found",
			requestId:    "100",
			expectedCode: http.StatusNotFound,
		},
	}

	for _, tc := range tests {
		t.Run(tc.description, func(t *testing.T) {
			if !tc.emptyDB {
				err := insertMockDBData([]Namespace{
					{
						ID:     1,
						Prefix: "/origin1",
						Pubkey: mockPublicKey,
					},
				})
				if err != nil {
					t.Fatalf("Failed to set up mock data: %v", err)
				}

			}
			defer resetNamespaceDB(t)

			// Create a request to the endpoint
			w := httptest.NewRecorder()
			requestURL := fmt.Sprint("/test/", tc.requestId, "/pubkey")
			req, _ := http.NewRequest("GET", requestURL, nil)
			router.ServeHTTP(w, req)

			// Check the response
			require.Equal(t, tc.expectedCode, w.Code)

			if tc.expectedCode == http.StatusOK {
				assert.Equal(t, tc.expectedData, w.Body.String())
			}
		})
	}
}

func TestAdminAuthHandler(t *testing.T) {
	// Initialize Gin and set it to test mode
	gin.SetMode(gin.TestMode)

	// Define test cases
	testCases := []struct {
		name          string
		setupUserFunc func(*gin.Context) // Function to setup user and admin list
		expectedCode  int                // Expected HTTP status code
		expectedError string             // Expected error message
	}{
		{
			name: "user-not-logged-in",
			setupUserFunc: func(ctx *gin.Context) {
				viper.Set("Registry.AdminUsers", []string{"admin1", "admin2"})
				ctx.Set("User", "")
			},
			expectedCode:  http.StatusUnauthorized,
			expectedError: "Login required to view this page",
		},
		{
			name: "general-admin-access",
			setupUserFunc: func(ctx *gin.Context) {
				viper.Set("Registry.AdminUsers", []string{})
				ctx.Set("User", "admin")
			},
			expectedCode: http.StatusOK,
		},
		{
			name: "specific-admin-user-access",
			setupUserFunc: func(ctx *gin.Context) {
				viper.Set("Registry.AdminUsers", []string{"admin1", "admin2"})
				ctx.Set("User", "admin1")
			},
			expectedCode: http.StatusOK,
		},
		{
			name: "non-admin-user-access",
			setupUserFunc: func(ctx *gin.Context) {
				viper.Set("Registry.AdminUsers", []string{"admin1", "admin2"})
				ctx.Set("User", "user")
			},
			expectedCode:  http.StatusForbidden,
			expectedError: "You don't have permission to perform this action",
		},
		{
			name: "admin-list-empty",
			setupUserFunc: func(ctx *gin.Context) {
				viper.Set("Registry.AdminUsers", []string{})
				ctx.Set("User", "user")
			},
			expectedCode:  http.StatusForbidden,
			expectedError: "You don't have permission to perform this action",
		},
		{
			name: "admin-list-multiple-users",
			setupUserFunc: func(ctx *gin.Context) {
				viper.Set("Registry.AdminUsers", []string{"admin1", "admin2", "admin3"})
				ctx.Set("User", "admin2")
			},
			expectedCode: http.StatusOK,
		},
	}

	for _, tc := range testCases {
		t.Run(tc.name, func(t *testing.T) {
			w := httptest.NewRecorder()
			ctx, _ := gin.CreateTestContext(w)
			tc.setupUserFunc(ctx)

			adminAuthHandler(ctx)

			assert.Equal(t, tc.expectedCode, w.Code)
			if tc.expectedError != "" {
				assert.Contains(t, w.Body.String(), tc.expectedError)
			}
			viper.Reset()
		})
	}
}

func TestPopulateRegistrationFields(t *testing.T) {
	result := populateRegistrationFields("", Namespace{})
	assert.NotEqual(t, 0, len(result))
}<|MERGE_RESOLUTION|>--- conflicted
+++ resolved
@@ -68,21 +68,13 @@
 }
 
 func TestListNamespaces(t *testing.T) {
-	ctx, cancel, egrp := test_utils.TestContext(context.Background(), t)
+	_, cancel, egrp := test_utils.TestContext(context.Background(), t)
 	defer func() { require.NoError(t, egrp.Wait()) }()
 	defer cancel()
 
 	// Initialize the mock database
-<<<<<<< HEAD
-	err := setupMockNamespaceDB(ctx)
-	if err != nil {
-		t.Fatalf("Failed to set up mock namespace DB: %v", err)
-	}
-	defer teardownMockNamespaceDB()
-=======
 	setupMockRegistryDB(t)
 	defer teardownMockNamespaceDB(t)
->>>>>>> 6102f069
 
 	router := gin.Default()
 
@@ -167,7 +159,7 @@
 }
 
 func TestGetNamespaceJWKS(t *testing.T) {
-	ctx, cancel, egrp := test_utils.TestContext(context.Background(), t)
+	_, cancel, egrp := test_utils.TestContext(context.Background(), t)
 	defer func() { require.NoError(t, egrp.Wait()) }()
 	defer cancel()
 
@@ -176,16 +168,8 @@
 		t.Fatalf("Failed to set up mock public key: %v", err)
 	}
 	// Initialize the mock database
-<<<<<<< HEAD
-	err = setupMockNamespaceDB(ctx)
-	if err != nil {
-		t.Fatalf("Failed to set up mock namespace DB: %v", err)
-	}
-	defer teardownMockNamespaceDB()
-=======
 	setupMockRegistryDB(t)
 	defer teardownMockNamespaceDB(t)
->>>>>>> 6102f069
 
 	router := gin.Default()
 
