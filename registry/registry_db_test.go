--- conflicted
+++ resolved
@@ -44,13 +44,8 @@
 	mockDB, err := gorm.Open(sqlite.Open(":memory:"), &gorm.Config{})
 	db = mockDB
 	require.NoError(t, err, "Error setting up mock namespace DB")
-<<<<<<< HEAD
 	err = db.AutoMigrate(&Namespace{})
 	require.NoError(t, err, "Failed to migrate DB for namespace table")
-=======
-	err = createNamespaceTable()
-	require.NoError(t, err, "Error creating namespace table")
->>>>>>> 7c932987
 	err = createTopologyTable()
 	require.NoError(t, err, "Error creating topology table")
 }
